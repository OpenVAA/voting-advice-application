--- conflicted
+++ resolved
@@ -7,12 +7,7 @@
 
 // Export types
 export type { Argument } from './types/Argument';
-<<<<<<< HEAD
-export type { LanguageConfig, SupportedLanguage } from './languageOptions/LanguageConfig';
 export { CondensationType } from './types/CondensationType';
-=======
-export type { CondensationType } from './types/CondensationType';
->>>>>>> 2cdc8cd4
 
 // Export language namespace
 export { LanguageConfigs } from './languageOptions/configs';

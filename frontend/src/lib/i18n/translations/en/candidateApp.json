--- conflicted
+++ resolved
@@ -154,15 +154,11 @@
   },
   "preview": {
     "title": "Preview",
-<<<<<<< HEAD
-    "notFound": "Profile not found"
+    "notFound": "Profile not found",
+    "tip": "This is a preview of how your profile will look to voters."
   },
   "textarea": {
     "hide": "Hide translations for this field",
     "show": "Show translations for this field"
-=======
-    "notFound": "Profile not found",
-    "tip": "This is a preview of how your profile will look to voters."
->>>>>>> a79ee302
   }
 }
--- conflicted
+++ resolved
@@ -154,15 +154,11 @@
   },
   "preview": {
     "title": "Profiilin esikatselu",
-<<<<<<< HEAD
-    "notFound": "Profiilia ei löytynyt"
+    "notFound": "Profiilia ei löytynyt",
+    "tip": "Tämä on esikatselu siitä, miltä profiilisi näyttää äänestäjille."
   },
   "textarea": {
     "hide": "Piilota kentän käännökset",
     "show": "Näytä kentän käännökset"
-=======
-    "notFound": "Profiilia ei löytynyt",
-    "tip": "Tämä on esikatselu siitä, miltä profiilisi näyttää äänestäjille."
->>>>>>> a79ee302
   }
 }
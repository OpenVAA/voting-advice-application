{
  "header": {
    "title": "Elections",
    "back": "Back",
    "help": "Help",
    "openMenu": "Open menu",
    "closeMenu": "Close menu",
    "goHome": "Return to home page"
  },
  "footer": {
    "goTo": "Jump to results"
  },
  "loading": "Loading...",
  "components": {
    "card": {
      "errorDisplaying": "Error displaying card",
      "matchLabel": "match"
    }
  },
  "candidates": {
    "candidates": "Candidates",
    "notFound": "No candidates found"
  },
  "candidate": {
    "email": "Email",
    "password": "Password",
    "enter_email_and_password": "Enter the email and password you've received from your party to edit your data and opinions.",
    "email_placeholder": "example@email.com",
    "password_placeholder": "E.g. CP23-174a-f4%&-aHAB",
    "sign_in": "Sign in",
    "wrong_email_or_password": "Wrong email or password",
    "contact_support": "Contact Support",
    "election_compass_for_voters": "Election Compass for Voters",
    "tabs": {
      "basicInfo": "Basic Info",
      "opinions": "Opinions"
    },
    "politicalExperience": "Political experience",
    "age": "age",
    "gender": "gender",
    "electionSymbol": "Election Number",
    "list": "list",
    "motherTongue": "Mother Tongue",
    "otherLanguages": "Other Languages",
    "themes": "Themes"
  },
  "parties": {
    "parties": "Parties",
    "notFound": "No parties found"
  },
  "questions": {
    "questionsTitle": "Your Opinions",
    "questionsIntro": "You'll next be presented with statements about political issues. When you have answered them, you'll see the candidates and parties that best agree with you.",
    "scale": {
      "fullyDisagree": "Fully disagree",
      "disagree": "Disagree",
      "neutral": "Neutral",
      "agree": "Agree",
      "fullyAgree": "Fully agree"
    },
    "startAnswering": "Start answering",
    "nextQuestion": "Next question",
    "jumpToResults": "Jump to results",
    "previous": "Previous",
    "skip": "Skip",
    "readMore": "Read More",
    "notFound": "Question not found"
  },
  "error": {
    "general": "Something went wrong",
    "noQuestions": "There are no questions yet",
    "noQuestionCategories": "No question categories"
  },
  "candidateApp": {
    "navbar": {
      "start": "Start",
      "basicInfo": "Basic Info",
      "yourOpinions": "Your Opinions",
      "settings": "Settings",
      "preview": "Preview",
      "help": "Help",
      "feedback": "Send feedback",
      "electionInformation": "Information About the Elections",
      "useInformation": "How Does This App Work?",
      "logOut": "Logout",
      "close": "Close",
      "cancel": "Cancel"
    },
    "logoutModal": {
      "title": "Some of Your Data Is Still Missing",
      "body": "There are still 10 items of basic info and 25 opinions to fill. Your data won't be shown in the Election Compass until you have filled these, but you can login later to continue.",
      "confirmation": "Are you sure you want to logout? You will be automatically logged out after {timeLeft} seconds.",
      "continueEnteringData": "Continue Entering Data"
    },
    "basicInfo": {
      "instructions": "Fill in first your basic details and upload a photo. You'll be asked for your political opinions thereafter.",
      "title": "Basic Information",
      "disclaimer": "Your name and some other details are prefilled and cannot be changed. If there are any errors in them, please contact your party. If your Election Number is not visible, it will be automatically set after the candidate registration period ends on Oct 29.",
      "fields": {
        "firstName": "First Name",
        "lastName": "Surname",
        "electionList": "Election List",
        "electionNumber": "Election Number",
        "gender": "Gender",
        "motherTongue": "Mother Tongue",
        "age": "Age",
        "portrait": "Portrait",
        "unaffiliated": "Unaffiliated"
      },
      "unaffiliatedDescription": "Set this on if you're not a member of the party on whose list you are.",
      "electionManifesto": "Election Manifesto",
      "tapToAddPhoto": "Tap to add photo"
    },
    "setPassword": {
<<<<<<< HEAD
      "greeting": "Hello, ",
=======
      "greeting": "Hello, {name}!",
>>>>>>> c30916d7
      "description": "Set a secure password according to the requirements below:",
      "password": "Password",
      "confirmPassword": "Confirm password",
      "setPassword": "Set password",
<<<<<<< HEAD
      "passwordsDontMatch": "Passwords don't match",
      "passwordNotValid": "Password not valid",
      "registrationError": "Error registering password"
=======
      "passwordsDontMatch": "Passwords don't match"
>>>>>>> c30916d7
    },
    "passwordValidation": {
      "length": "At least {minPasswordLength} characters",
      "uppercase": "Uppercase letter",
      "lowercase": "Lowercase letter",
      "number": "Number",
      "symbol": "Symbol",
      "username": "Avoid using your name in the password",
      "repetition": "Contains character repetition",
      "commonPatterns": "Contains common sequences or patterns"
    },
    "genders": {
      "male": "Male",
      "female": "Female",
      "nonBinary": "Non-binary",
      "other": "Other",
      "preferNotToSay": "Prefer not to say"
    },
    "registration": {
      "enterCode": "Enter the passkey you’ve received from your party to edit your data and opinions.",
      "registrationCode": "registration code",
      "wrongRegistrationCode": "Wrong registration code",
      "registerButton": "Register",
      "submitPlaceholder": "E.g. CP23-174a-f4%&-aHAB"
    }
  }
}<|MERGE_RESOLUTION|>--- conflicted
+++ resolved
@@ -112,22 +112,14 @@
       "tapToAddPhoto": "Tap to add photo"
     },
     "setPassword": {
-<<<<<<< HEAD
-      "greeting": "Hello, ",
-=======
       "greeting": "Hello, {name}!",
->>>>>>> c30916d7
       "description": "Set a secure password according to the requirements below:",
       "password": "Password",
       "confirmPassword": "Confirm password",
       "setPassword": "Set password",
-<<<<<<< HEAD
       "passwordsDontMatch": "Passwords don't match",
       "passwordNotValid": "Password not valid",
       "registrationError": "Error registering password"
-=======
-      "passwordsDontMatch": "Passwords don't match"
->>>>>>> c30916d7
     },
     "passwordValidation": {
       "length": "At least {minPasswordLength} characters",

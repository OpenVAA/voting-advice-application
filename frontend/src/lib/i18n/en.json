--- conflicted
+++ resolved
@@ -81,14 +81,11 @@
       "help": "Help",
       "feedback": "Send feedback",
       "electionInformation": "Information About the Elections",
-<<<<<<< HEAD
       "useInformation": "How Does This App Work?",
       "logOut": "Log out",
       "close": "Close",
       "cancel": "Cancel",
       "logOutMessage": "You have logged out, congrats!"
-=======
-      "useInformation": "How Does This App Work?"
     },
     "basicInfo": {
       "instructions": "Fill in first your basic details and upload a photo. You'll be asked for your political opinions thereafter.",
@@ -115,7 +112,6 @@
       "nonBinary": "Non-binary",
       "other": "Other",
       "preferNotToSay": "Prefer not to say"
->>>>>>> 9fcece81
     }
   }
 }
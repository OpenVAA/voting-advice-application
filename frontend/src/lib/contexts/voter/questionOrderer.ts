import type { Id } from '@openvaa/core';
import type { AnyQuestionVariant } from '@openvaa/data';
import type { FactorLoading } from './factorLoadings/factorLoading';

/**
 * QuestionOrderer - Orders questions by information gain based on factor loadings
 */
export class QuestionOrderer {
  private questions: Array<AnyQuestionVariant>;
  private factorLoadingsPerElection: Array<Array<Array<number>>>;
  private questionMap: Map<Id, number>;
  
  /**
   * Exponent used in the diminishing returns function for confidence calculation.
   * - Higher values (>3): Give more weight to initial question answers, reaching high confidence quickly
   * - Lower values (<3): Create a more linear relationship requiring more diverse answers
   * - Default (3): Balanced approach suitable for most applications
   */
  private diminishingReturnsExponent: number = 3;

  /**
   * Create a QuestionOrderer
   * @param questions - Array of questions to order
   * @param factorLoadingDataArray - Array of factor loadings from different elections
   */
<<<<<<< HEAD
  constructor(questions: Array<AnyQuestionVariant>, factorLoadingDataArray: Array<FactorLoading>) {
=======
  constructor(
    questions: Array<AnyQuestionVariant>,
    factorLoadingDataArray: Array<FactorLoading>,
    options?: { diminishingReturnsExponent?: number }
  ) {
>>>>>>> 7f74c1b3
    this.questions = questions;

    // Create a map of question IDs to their indices
    this.questionMap = new Map();
    questions.forEach((q, index) => {
      this.questionMap.set(q.id, index);
    });

    if (options?.diminishingReturnsExponent !== undefined) {
      this.diminishingReturnsExponent = options.diminishingReturnsExponent;
    }

    // Convert the backend format to our internal 3D array format
    // First dimension: elections
    // Second dimension: questions
    // Third dimension: factors
    this.factorLoadingsPerElection = factorLoadingDataArray.map((factorLoadingData) =>
      this.convertFactorLoadings(factorLoadingData)
    );
  }

  /**
   * Convert backend factor loading format to internal 2D array for a single election
   */
  private convertFactorLoadings(factorLoadingData: FactorLoading): Array<Array<number>> {
    const factorCount = factorLoadingData.explainedVariancePerFactor.length;
    const loadings = Array(this.questions.length)
      .fill(0)
      .map(() => Array(factorCount).fill(0));

    // Map loadings from backend format to our internal format
    factorLoadingData.questionFactorLoadings.forEach((loading) => {
      const questionIndex = this.questionMap.get(loading.questionId);
      if (questionIndex !== undefined) {
        loadings[questionIndex] = loading.factors;
      }
    });

    return loadings;
  }

  /**
   * Get next questions with highest information gain
   * @param answeredIds - IDs of questions already answered
   * @param count - Number of questions to return
   * @returns Array of questions with highest information gain
   */
<<<<<<< HEAD
  public getNextQuestions(answeredIds: Array<string>, count: number): Array<AnyQuestionVariant> {
=======
  public getNextQuestions(
    answeredIds: Array<Id>,
    count: number
  ): Array<AnyQuestionVariant> {
>>>>>>> 7f74c1b3
    // Filter questions that haven't been answered yet
    const unansweredQuestions = this.questions.filter((q) => !answeredIds.includes(q.id));

    if (unansweredQuestions.length === 0) return [];

    // Calculate information gain for each question
    const questionsWithGain = unansweredQuestions.map((q) => ({
      question: q,
      gain: this.calculateInformationGain(q.id, answeredIds)
    }));

    // Sort by information gain (highest first) and return top count
    return questionsWithGain
      .sort((a, b) => b.gain - a.gain)
      .slice(0, count)
      .map((item) => item.question);
  }

  /**
   * Calculate information gain for a question across all elections
   * @param questionId - ID of the question
   * @param answeredIds - IDs of questions already answered
   * @returns Information gain value (summed across all elections)
   */
<<<<<<< HEAD
  calculateInformationGain(questionId: string, answeredIds: Array<string>): number {
=======
  calculateInformationGain(questionId: Id, answeredIds: Array<Id>): number {
>>>>>>> 7f74c1b3
    // Calculate information gain for each election and sum them
    // You could use Math.max(...gains) instead of reduce((sum, gain) => sum + gain, 0) for maximum instead of sum
    return this.factorLoadingsPerElection
      .map((_, electionIndex) => this.calculateInformationGainForElection(questionId, answeredIds, electionIndex))
      .reduce((sum, gain) => sum + gain, 0);
  }

  /**
   * Calculate information gain for a question for a specific election
   * @param questionId - ID of the question
   * @param answeredIds - IDs of questions already answered
   * @param electionIndex - Index of the election
   * @returns Information gain value for the specific election
   */
<<<<<<< HEAD
  calculateInformationGainForElection(questionId: string, answeredIds: Array<string>, electionIndex: number): number {
=======
  calculateInformationGainForElection(
    questionId: Id,
    answeredIds: Array<Id>,
    electionIndex: number
  ): number {
>>>>>>> 7f74c1b3
    const questionIdx = this.questionMap.get(questionId);
    if (questionIdx === undefined) {
      console.error(`Question ID ${questionId} not found in map`);
      return 0;
    }

    // If this question doesn't have factor loadings for this election, return 0
    const factorLoadings = this.factorLoadingsPerElection[electionIndex][questionIdx];
    if (!factorLoadings || factorLoadings.every((loading) => Math.abs(loading) < 0.01)) {
      return 0;
    }

    // Get direct information from residual entropy
    const residualEntropy = this.calculateResidualEntropyForElection(questionId, answeredIds, electionIndex);
    let infoValue = residualEntropy;

    // Calculate indirect information gain
    let indirectGain = 0.0;

    // For each factor
    for (let factorIdx = 0; factorIdx < factorLoadings.length; factorIdx++) {
      // Get this question's loading on this factor
      const factorWeight = factorLoadings[factorIdx];

      // If loading is insignificant, skip
      if (Math.abs(factorWeight) < 0.01) continue;

      // For each other question
      for (const otherQuestion of this.questions) {
        const otherQuestionId = otherQuestion.id;
        const otherQuestionIdx = this.questionMap.get(otherQuestionId);

        // Skip if: same question, already answered, or index not found
        if (otherQuestionId === questionId || answeredIds.includes(otherQuestionId) || otherQuestionIdx === undefined) {
          continue;
        }

        // Get other question's loading on this factor
        const otherLoadings = this.factorLoadingsPerElection[electionIndex][otherQuestionIdx];
        if (!otherLoadings) continue;

        const otherWeight = otherLoadings[factorIdx];

        // If loading is insignificant, skip
        if (Math.abs(otherWeight) < 0.01) continue;

        // Calculate contribution
        const contribution =
          factorWeight *
          otherWeight *
          this.calculateResidualEntropyForElection(otherQuestionId, answeredIds, electionIndex);
        indirectGain += contribution;
      }
    }

    // Add indirect gain to total info value
    infoValue += indirectGain;

    return infoValue;
  }

  /**
   * Calculate residual entropy for a question for a specific election
   * @param questionId - ID of the question
   * @param answeredIds - IDs of questions already answered
   * @param electionIndex - Index of the election
   * @returns Entropy value
   */
<<<<<<< HEAD
  calculateResidualEntropyForElection(questionId: string, answeredIds: Array<string>, electionIndex: number): number {
=======
  calculateResidualEntropyForElection(
    questionId: Id,
    answeredIds: Array<Id>,
    electionIndex: number
  ): number {
>>>>>>> 7f74c1b3
    // Early return if no questions have been answered
    if (answeredIds.length === 0) {
      return 1.0;
    }

    // Get the index for this question
    const questionIdx = this.questionMap.get(questionId);
    if (questionIdx === undefined) {
      console.error(`Question ID ${questionId} not found in map`);
      return 0;
    }

    // Get factor loadings for this question across all factors for this election
    const factorLoadings = this.factorLoadingsPerElection[electionIndex][questionIdx];

    // If this question doesn't have factor loadings for this election, return 0
    if (!factorLoadings) return 0;

    let explainedVariance = 0.0;

    // For each factor, calculate its contribution to explained variance
    for (let factorIdx = 0; factorIdx < factorLoadings.length; factorIdx++) {
      const loading = factorLoadings[factorIdx];

      // Find maximum loading on this factor from answered questions
      let factorDetermination = 0;
      for (const answeredId of answeredIds) {
        const answeredIdx = this.questionMap.get(answeredId);
        if (answeredIdx !== undefined) {
          const answerLoadings = this.factorLoadingsPerElection[electionIndex][answeredIdx];
          if (answerLoadings) {
            const absLoading = Math.abs(answerLoadings[factorIdx]);
            if (absLoading > factorDetermination) {
              factorDetermination = absLoading;
            }
          }
        }
      }

      // Add to explained variance
      explainedVariance += loading * loading * (1 - factorDetermination);
    }

    // Calculate residual variance with minimum of 1e-10
    const residualVariance = Math.max(1e-10, 1 - explainedVariance);

    // Get number of categories for this question
    const question = this.questions.find((q) => q.id === questionId);
    const numCategories = question && 'choices' in question ? question.choices.length : 5;

    // Base entropy from continuous approximation
    const continuousEntropy = 0.5 * Math.log(2 * Math.PI * Math.E * residualVariance);

    // Correction for discretization
    const width = Math.sqrt(residualVariance) / numCategories;
    const discretizationLoss = -Math.log(width);

    // Additional correction for ordinal nature
    const ordinalCorrection = Math.log(numCategories);

    // Final entropy calculation
    return Math.max(0, continuousEntropy - discretizationLoss + ordinalCorrection);
  }

  /**
   * Calculate confidence score based on answered questions
   * @param answeredIds - IDs of questions already answered
   * @returns A score between 0-100 representing confidence in recommendations
   */
  public calculateConfidenceScore(answeredIds: Array<Id>): number {
    // Early return for no answers
    if (answeredIds.length === 0) return 0;

    // Calculate factor coverage across all elections
    const factorConfidence = this.calculateFactorCoverage(answeredIds);

    // Apply non-linear transformation to create a user-friendly 0-100 scale
    return Math.round(this.transformToFriendlyScale(factorConfidence) * 100);
  }

  /**
   * Calculate how well the answered questions cover the factor space
   * @param answeredIds - IDs of questions already answered
   * @returns A value between 0-1 representing factor coverage
   */
  private calculateFactorCoverage(answeredIds: Array<Id>): number {
    let totalCoverage = 0;
    let totalPossible = 0;

    // Calculate coverage for each election and sum them
    for (const factorLoadings of this.factorLoadingsPerElection) {
      if (!factorLoadings.length) continue;

      const numFactors = factorLoadings[0]?.length;
      if (!numFactors) continue;

      // Process each factor
      for (let factorIdx = 0; factorIdx < numFactors; factorIdx++) {
        // Calculate factor importance (sum of squared loadings)
        // This represents how much variance this factor explains
        let factorImportance = 0;
        for (const loadings of factorLoadings) {
          if (!loadings) continue;
          const loading = loadings[factorIdx] ?? 0;
          factorImportance += loading * loading;
        }

        // Skip factors with negligible importance
        if (factorImportance < 0.01) continue;

        // Calculate coverage from answered questions
        // This measures how much of this factor is represented by answered questions
        let factorCoverage = 0;
        for (const answeredId of answeredIds) {
          const questionIdx = this.questionMap.get(answeredId);
          if (questionIdx === undefined) continue;

          const loadings = factorLoadings[questionIdx];
          if (!loadings) continue;

          const loading = loadings[factorIdx] ?? 0;
          factorCoverage += loading * loading;
        }

        // Apply diminishing returns function to model information gain
        // This reflects the principle that additional similar questions provide
        // less new information than diverse questions. The formula 1-exp(-k*x)
        // creates a curve that rises quickly at first and then levels off.
        const coverageRatio = Math.min(1.0, factorCoverage / factorImportance);
        const effectiveCoverage =
          (1.0 - Math.exp(-this.diminishingReturnsExponent * coverageRatio)) *
          factorImportance;

        // Add to totals
        totalCoverage += effectiveCoverage;
        totalPossible += factorImportance;
      }
    }

    return totalPossible > 0 ? totalCoverage / totalPossible : 0;
  }

  /**
   * Transform linear confidence score to user-friendly scale with
   * better discrimination in middle ranges.
   *
   * Uses a sigmoid function that:
   * - Stretches the middle range (around 0.5) for better differentiation
   * - Compresses extremes (near 0 or 1) for more intuitive scaling
   * - Centers the transition at 0.5 (50% raw coverage)
   * - Uses steepness parameter 8 for appropriate curve shape
   */
  private transformToFriendlyScale(value: number): number {
    // Simple sigmoid function to create better separation in middle range
    return 1 / (1 + Math.exp(-8 * (value - 0.5)));
  }
}<|MERGE_RESOLUTION|>--- conflicted
+++ resolved
@@ -9,7 +9,7 @@
   private questions: Array<AnyQuestionVariant>;
   private factorLoadingsPerElection: Array<Array<Array<number>>>;
   private questionMap: Map<Id, number>;
-  
+
   /**
    * Exponent used in the diminishing returns function for confidence calculation.
    * - Higher values (>3): Give more weight to initial question answers, reaching high confidence quickly
@@ -23,15 +23,11 @@
    * @param questions - Array of questions to order
    * @param factorLoadingDataArray - Array of factor loadings from different elections
    */
-<<<<<<< HEAD
-  constructor(questions: Array<AnyQuestionVariant>, factorLoadingDataArray: Array<FactorLoading>) {
-=======
   constructor(
     questions: Array<AnyQuestionVariant>,
     factorLoadingDataArray: Array<FactorLoading>,
     options?: { diminishingReturnsExponent?: number }
   ) {
->>>>>>> 7f74c1b3
     this.questions = questions;
 
     // Create a map of question IDs to their indices
@@ -79,14 +75,7 @@
    * @param count - Number of questions to return
    * @returns Array of questions with highest information gain
    */
-<<<<<<< HEAD
-  public getNextQuestions(answeredIds: Array<string>, count: number): Array<AnyQuestionVariant> {
-=======
-  public getNextQuestions(
-    answeredIds: Array<Id>,
-    count: number
-  ): Array<AnyQuestionVariant> {
->>>>>>> 7f74c1b3
+  public getNextQuestions(answeredIds: Array<Id>, count: number): Array<AnyQuestionVariant> {
     // Filter questions that haven't been answered yet
     const unansweredQuestions = this.questions.filter((q) => !answeredIds.includes(q.id));
 
@@ -111,11 +100,7 @@
    * @param answeredIds - IDs of questions already answered
    * @returns Information gain value (summed across all elections)
    */
-<<<<<<< HEAD
-  calculateInformationGain(questionId: string, answeredIds: Array<string>): number {
-=======
   calculateInformationGain(questionId: Id, answeredIds: Array<Id>): number {
->>>>>>> 7f74c1b3
     // Calculate information gain for each election and sum them
     // You could use Math.max(...gains) instead of reduce((sum, gain) => sum + gain, 0) for maximum instead of sum
     return this.factorLoadingsPerElection
@@ -130,15 +115,7 @@
    * @param electionIndex - Index of the election
    * @returns Information gain value for the specific election
    */
-<<<<<<< HEAD
-  calculateInformationGainForElection(questionId: string, answeredIds: Array<string>, electionIndex: number): number {
-=======
-  calculateInformationGainForElection(
-    questionId: Id,
-    answeredIds: Array<Id>,
-    electionIndex: number
-  ): number {
->>>>>>> 7f74c1b3
+  calculateInformationGainForElection(questionId: Id, answeredIds: Array<Id>, electionIndex: number): number {
     const questionIdx = this.questionMap.get(questionId);
     if (questionIdx === undefined) {
       console.error(`Question ID ${questionId} not found in map`);
@@ -207,15 +184,7 @@
    * @param electionIndex - Index of the election
    * @returns Entropy value
    */
-<<<<<<< HEAD
-  calculateResidualEntropyForElection(questionId: string, answeredIds: Array<string>, electionIndex: number): number {
-=======
-  calculateResidualEntropyForElection(
-    questionId: Id,
-    answeredIds: Array<Id>,
-    electionIndex: number
-  ): number {
->>>>>>> 7f74c1b3
+  calculateResidualEntropyForElection(questionId: Id, answeredIds: Array<Id>, electionIndex: number): number {
     // Early return if no questions have been answered
     if (answeredIds.length === 0) {
       return 1.0;
@@ -345,9 +314,7 @@
         // less new information than diverse questions. The formula 1-exp(-k*x)
         // creates a curve that rises quickly at first and then levels off.
         const coverageRatio = Math.min(1.0, factorCoverage / factorImportance);
-        const effectiveCoverage =
-          (1.0 - Math.exp(-this.diminishingReturnsExponent * coverageRatio)) *
-          factorImportance;
+        const effectiveCoverage = (1.0 - Math.exp(-this.diminishingReturnsExponent * coverageRatio)) * factorImportance;
 
         // Add to totals
         totalCoverage += effectiveCoverage;

import type { DataApiActionResult } from '$lib/api/base/actionResult.type';
import type {
  StrapiAppCustomizationData,
  StrapiAppSettingsData,
  StrapiBasicUserData,
  StrapiCandidateData,
  StrapiCandidateUserData,
  StrapiCheckRegistrationData,
  StrapiConstituencyData,
  StrapiConstituencyGroupData,
  StrapiElectionData,
  StrapiFactorLoadingData,
  StrapiFeedbackData,
  StrapiImageData,
  StrapiLoginData,
  StrapiNominationData,
  StrapiPartyData,
  StrapiQuestionCategoryData,
  StrapiQuestionData,
  StrapiQuestionTypeData,
  StrapiRegisterData,
  StrapiUpdateCandidateReturnData
} from './strapiData.type';

export const STRAPI_API: Record<keyof StrapiApiReturnType, string> = {
  // DataProvider
  appSettings: 'api/app-setting',
  appCustomization: 'api/app-customization',
  candidates: 'api/candidates',
  constituencies: 'api/constituencies',
  constituencyGroups: 'api/constituency-groups',
  elections: 'api/elections',
  nominations: 'api/nominations',
  parties: 'api/parties',
  questions: 'api/questions',
  questionTypes: 'api/question-types',
  questionCategories: 'api/question-categories',
  // FeedbackWriter
  setFeedback: 'api/feedbacks',
  // DataWriter
  basicUserData: 'api/users/me',
  candidateUserData: 'api/users/me',
  checkRegistrationKey: 'api/auth/candidate/check',
  forgotPassword: 'api/auth/forgot-password',
  login: 'api/auth/local',
  overwriteAnswers: 'api/candidate/:id/overwrite-answers',
  registerCandidate: 'api/auth/candidate/register',
  preregisterCandidate: 'api/auth/candidate/preregister',
  resetPassword: 'api/auth/reset-password',
  setProperties: 'api/candidate/:id/update-properties',
  setPassword: 'api/auth/change-password',
  upload: 'api/upload',
  updateAnswers: 'api/candidate/:id/update-answers',
<<<<<<< HEAD
  // AdminWriter
  generateQuestionInfo: 'api/questions/generateInfo'
=======
  factorLoadings: 'api/factor-loadings'
>>>>>>> 756c6eb9
} as const;

export type StrapiApi = keyof StrapiApiReturnType;

/**
 * The Strapi data types returned by the Strapi API.
 */
export type StrapiApiReturnType = {
  // DataProvider
  appSettings: StrapiAppSettingsData; // Single type
  appCustomization: StrapiAppCustomizationData; // Single type
  candidates: Array<StrapiCandidateData>;
  constituencies: Array<StrapiConstituencyData>;
  constituencyGroups: Array<StrapiConstituencyGroupData>;
  elections: Array<StrapiElectionData>;
  nominations: Array<StrapiNominationData>;
  parties: Array<StrapiPartyData>;
  questions: Array<StrapiQuestionData>;
  questionTypes: Array<StrapiQuestionTypeData>;
  questionCategories: Array<StrapiQuestionCategoryData>;
  // FeedbackWriter
  setFeedback: StrapiFeedbackData;
  // DataWriter
  basicUserData: StrapiBasicUserData;
  candidateUserData: StrapiCandidateUserData;
  checkRegistrationKey: StrapiCheckRegistrationData;
  forgotPassword: unknown;
  login: StrapiLoginData;
  overwriteAnswers: StrapiUpdateCandidateReturnData;
  registerCandidate: StrapiRegisterData;
  preregisterCandidate: StrapiRegisterData;
  resetPassword: unknown;
  setProperties: StrapiUpdateCandidateReturnData;
  setPassword: unknown;
  upload: Array<StrapiImageData>;
  updateAnswers: StrapiUpdateCandidateReturnData;
<<<<<<< HEAD
  // AdminWriter
  generateQuestionInfo: DataApiActionResult;
=======
  factorLoadings: Array<StrapiFactorLoadingData>;
>>>>>>> 756c6eb9
};

/**
 * Those Strapi API endpoints whose returned data is contained in the root of the response instead of the `data` property. This is handled by `StrapiAdapter`.
 */
export const STRAPI_AUTH_APIS = Object.entries(STRAPI_API)
  .filter(([, v]) => v.startsWith('api/auth') || v.startsWith('api/users') || v.startsWith('api/upload'))
  .map(([k]) => k as StrapiApi);<|MERGE_RESOLUTION|>--- conflicted
+++ resolved
@@ -51,12 +51,9 @@
   setPassword: 'api/auth/change-password',
   upload: 'api/upload',
   updateAnswers: 'api/candidate/:id/update-answers',
-<<<<<<< HEAD
   // AdminWriter
-  generateQuestionInfo: 'api/questions/generateInfo'
-=======
+  generateQuestionInfo: 'api/questions/generateInfo',
   factorLoadings: 'api/factor-loadings'
->>>>>>> 756c6eb9
 } as const;
 
 export type StrapiApi = keyof StrapiApiReturnType;
@@ -93,12 +90,9 @@
   setPassword: unknown;
   upload: Array<StrapiImageData>;
   updateAnswers: StrapiUpdateCandidateReturnData;
-<<<<<<< HEAD
   // AdminWriter
   generateQuestionInfo: DataApiActionResult;
-=======
   factorLoadings: Array<StrapiFactorLoadingData>;
->>>>>>> 756c6eb9
 };
 
 /**

import {get} from 'svelte/store';
import {constants} from '$lib/utils/constants';
import {authContext} from '$lib/utils/authenticationStore';

export const authenticate = async (identifier: string, password: string): Promise<Response> => {
  const url = new URL(constants.PUBLIC_BACKEND_URL);
  url.pathname = 'api/auth/local';

  return await fetch(url, {
    method: 'POST',
    headers: {
      'Content-Type': 'application/json'
    },
    body: JSON.stringify({identifier, password})
  });
};

<<<<<<< HEAD
export const register = async (registrationKey: string, password: string): Promise<Response> => {
  const url = new URL(constants.PUBLIC_BACKEND_URL);
  url.pathname = 'api/auth/candidate/register';

  return await fetch(url, {
    method: 'POST',
    headers: {
      'Content-Type': 'application/json'
    },
    body: JSON.stringify({registrationKey, password})
  });
};

=======
/**
 * Get the current user's data, including candidate information
 */
>>>>>>> ab3280d7
export const me = async (): Promise<any> => {
  // TODO: Replace any
  return request(
    ['api', 'users', 'me'],
    new URLSearchParams({
      populate: '*'
    })
  );
};

export const request = async <T>(
  endpoint: string[],
  params: URLSearchParams = new URLSearchParams({})
): Promise<{data: T} | undefined> => {
  const token = authContext.token;
  const url = new URL(constants.PUBLIC_BACKEND_URL);
  url.pathname = endpoint.join('/');
  url.search = params.toString();

  return await fetch(url, {
    headers: {
      Authorization: `Bearer ${get(token)}`
    }
  })
    .then((response) => {
      return response.json() as Promise<{data: T} | undefined>;
    })
    .catch((error) => {
      console.error('Error in getting data from backend: ', error);
      return undefined;
    });
};<|MERGE_RESOLUTION|>--- conflicted
+++ resolved
@@ -15,7 +15,6 @@
   });
 };
 
-<<<<<<< HEAD
 export const register = async (registrationKey: string, password: string): Promise<Response> => {
   const url = new URL(constants.PUBLIC_BACKEND_URL);
   url.pathname = 'api/auth/candidate/register';
@@ -29,11 +28,9 @@
   });
 };
 
-=======
 /**
  * Get the current user's data, including candidate information
  */
->>>>>>> ab3280d7
 export const me = async (): Promise<any> => {
   // TODO: Replace any
   return request(

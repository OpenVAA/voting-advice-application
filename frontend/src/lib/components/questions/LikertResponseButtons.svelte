--- conflicted
+++ resolved
@@ -271,12 +271,8 @@
 
   input.entitySelected:disabled:not(:checked) {
     @apply border-neutral bg-neutral;
-<<<<<<< HEAD
     box-shadow:
-      0 0 0 4px hsl(var(--b1)) inset,
-      0 0 0 4px hsl(var(--b1)) inset;
-=======
-    box-shadow: 0 0 0 4px oklch(var(--b1)) inset, 0 0 0 4px oklch(var(--b1)) inset;
->>>>>>> 6904854b
+      0 0 0 4px oklch(var(--b1)) inset,
+      0 0 0 4px oklch(var(--b1)) inset;
   }
 </style>
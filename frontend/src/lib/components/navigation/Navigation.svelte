<script lang="ts">
  import {_} from 'svelte-i18n';
  import {candidateAppRoute} from '$candidate/placeholder.json';
<<<<<<< HEAD
  import TimedModal from './TimedModal.svelte';
  import {goto} from '$app/navigation';
  import {authContext} from '../authentication/authenticationStore';

  const user = authContext.user;

  const logoutModalTimer = 30; // time until automatic logout for modal
  // exports from TimedModal
  let openModal: () => void;
  let closeModal: () => void;
  let timeLeftInt = logoutModalTimer;

  // functions for logout button
  // TODO: add proper check of unfilled data
  let unfilledData = true;

  const triggerLogout = () => {
    // TODO: check if candidate has filled all the data
    if (unfilledData) {
      openModal();
    } else {
      logout();
    }
  };

  const logout = async () => {
    authContext.logOut();
    closeModal();
    await goto(candidateAppRoute);
  };
=======

  let checked = false;
  function handleClick() {
    checked = !checked;
  }
>>>>>>> 821d0325
</script>

<!-- TODO: Replace with the proper Navigation component when it is available.
    This is a temporary solution to navigation to help with the development.
-->
<div class="drawer">
<<<<<<< HEAD
  <TimedModal
    bind:timeLeftInt
    bind:openModal
    bind:closeModal
    onTimeout={logout}
    timerDuration={logoutModalTimer}>
    <div class="notification text-center text-black">
      <h1>Some Of Your Data Is Still Missing</h1>
      <br />
      <p>
        There are still 10 items of basic info and 25 opinions to fill. Your data won’t be shown in
        the Election Compass until you have filled these, but you can login later to continue.
      </p>
      <p>
        Are you sure you want to logout? You will be automatically logged out after {timeLeftInt}
        seconds.
      </p>
      <br />
      <button class="btn-glass btn-primary btn w-full" on:click={closeModal}
        >{$_('candidateApp.navbar.continueEnteringData')}</button>
      <div class="h-4" />
      <button class="btn-outline btn-error btn w-full" on:click={logout}
        >{$_('candidateApp.navbar.logOut')}</button>
    </div>
  </TimedModal>
  <input id="sidebar" type="checkbox" class="drawer-toggle" />
=======
  <input id="sidebar" type="checkbox" class="drawer-toggle" bind:checked />
>>>>>>> 821d0325
  <div class="drawer-content flex flex-col">
    <!-- Navbar -->
    <div class="navbar w-full bg-base-300">
      <div class="flex-none">
        <button aria-label="open sidebar" class="btn-ghost btn-square btn" on:click={handleClick}>
          <svg
            xmlns="http://www.w3.org/2000/svg"
            fill="none"
            viewBox="0 0 24 24"
            class="inline-block h-24 w-24 stroke-current"
            ><path stroke-linejoin="round" stroke-width="2" d="M4 6h16M4 12h16M4 18h16" /></svg>
        </button>
      </div>
      <div class="mx-2 flex-1 px-2">PubLogo</div>
      <div class="flex-none">
<<<<<<< HEAD
        <ul class="menu menu-horizontal">
          <!-- Navbar menu content here -->
          <li>
            {#if $user}
              <button on:click={triggerLogout}>{$_('candidateApp.navbar.logOut')}</button>
            {/if}
          </li>
        </ul>
=======
        <h3>Logout</h3>
>>>>>>> 821d0325
      </div>
    </div>
    <!-- Page content here -->
    <slot />
  </div>
  <div class="drawer-side overscroll-none">
    <label for="sidebar" aria-label="close sidebar" class="drawer-overlay" />
    <ul class="menu h-full w-fit bg-base-200 p-4">
      <!-- Sidebar content here -->
      <button aria-label="close sidebar" class="btn-ghost btn-square btn" on:click={handleClick}>
        <svg
          xmlns="http://www.w3.org/2000/svg"
          class="h-24 w-24"
          fill="none"
          viewBox="0 0 24 24"
          stroke="currentColor"
          ><path
            stroke-linecap="round"
            stroke-linejoin="round"
            stroke-width="2"
            d="M6 18L18 6M6 6l12 12" /></svg>
      </button>

      <!-- TODO: Replace with a NavigationItem component and use Icon component for the icons. -->
      <li>
        <a href={candidateAppRoute} on:click={handleClick}>
          <svg
            width="24"
            height="24"
            viewBox="0 0 20 17"
            fill="none"
            xmlns="http://www.w3.org/2000/svg">
            <path
              d="M8.00001 16V11H12V16C12 16.55 12.45 17 13 17H16C16.55 17 17 16.55 17 16V8.99997H18.7C19.16 8.99997 19.38 8.42997 19.03 8.12997L10.67 0.599971C10.29 0.259971 9.71001 0.259971 9.33001 0.599971L0.970007 8.12997C0.630007 8.42997 0.840006 8.99997 1.30001 8.99997H3.00001V16C3.00001 16.55 3.45001 17 4.00001 17H7.00001C7.55001 17 8.00001 16.55 8.00001 16Z"
              fill="#333333" />
          </svg>
          {$_('candidateApp.navbar.start')}
        </a>
      </li>

      <li>
        <a href={`${candidateAppRoute}/profile`} on:click={handleClick}>
          <svg
            width="24"
            height="24"
            viewBox="0 0 24 24"
            fill="none"
            xmlns="http://www.w3.org/2000/svg">
            <g clip-path="url(#clip0_365_3488)">
              <path
                d="M9 11.75C8.31 11.75 7.75 12.31 7.75 13C7.75 13.69 8.31 14.25 9 14.25C9.69 14.25 10.25 13.69 10.25 13C10.25 12.31 9.69 11.75 9 11.75ZM15 11.75C14.31 11.75 13.75 12.31 13.75 13C13.75 13.69 14.31 14.25 15 14.25C15.69 14.25 16.25 13.69 16.25 13C16.25 12.31 15.69 11.75 15 11.75ZM12 2C6.48 2 2 6.48 2 12C2 17.52 6.48 22 12 22C17.52 22 22 17.52 22 12C22 6.48 17.52 2 12 2ZM12 20C7.59 20 4 16.41 4 12C4 11.71 4.02 11.42 4.05 11.14C6.41 10.09 8.28 8.16 9.26 5.77C11.07 8.33 14.05 10 17.42 10C18.2 10 18.95 9.91 19.67 9.74C19.88 10.45 20 11.21 20 12C20 16.41 16.41 20 12 20Z"
                fill="#333333" />
            </g>
            <defs>
              <clipPath id="clip0_365_3488">
                <rect width="24" height="24" fill="white" />
              </clipPath>
            </defs>
          </svg>

          {$_('candidateApp.navbar.basicInfo')}
        </a>
      </li>

      <li>
        <a href={`${candidateAppRoute}/opinions`} on:click={handleClick}>
          <svg
            width="24"
            height="24"
            viewBox="0 0 24 24"
            fill="none"
            xmlns="http://www.w3.org/2000/svg">
            <g clip-path="url(#clip0_365_3490)">
              <path
                d="M12 7C9.24 7 7 9.24 7 12C7 14.76 9.24 17 12 17C14.76 17 17 14.76 17 12C17 9.24 14.76 7 12 7ZM12 2C6.48 2 2 6.48 2 12C2 17.52 6.48 22 12 22C17.52 22 22 17.52 22 12C22 6.48 17.52 2 12 2ZM12 20C7.58 20 4 16.42 4 12C4 7.58 7.58 4 12 4C16.42 4 20 7.58 20 12C20 16.42 16.42 20 12 20Z"
                fill="#333333" />
            </g>
            <defs>
              <clipPath id="clip0_365_3490">
                <rect width="24" height="24" fill="white" />
              </clipPath>
            </defs>
          </svg>

          {$_('candidateApp.navbar.yourOpinions')}
        </a>
      </li>

      <li>
        <a href={`${candidateAppRoute}/settings`} on:click={handleClick}>
          <svg
            width="24"
            height="24"
            viewBox="0 0 24 24"
            fill="none"
            xmlns="http://www.w3.org/2000/svg">
            <g clip-path="url(#clip0_365_3489)">
              <path
                d="M19.14 12.9399C19.18 12.6399 19.2 12.3299 19.2 11.9999C19.2 11.6799 19.18 11.3599 19.13 11.0599L21.16 9.4799C21.34 9.3399 21.39 9.0699 21.28 8.8699L19.36 5.5499C19.24 5.3299 18.99 5.2599 18.77 5.3299L16.38 6.2899C15.88 5.9099 15.35 5.5899 14.76 5.3499L14.4 2.8099C14.36 2.5699 14.16 2.3999 13.92 2.3999H10.08C9.84 2.3999 9.65 2.5699 9.61 2.8099L9.25 5.3499C8.66 5.5899 8.12 5.9199 7.63 6.2899L5.24 5.3299C5.02 5.2499 4.77 5.3299 4.65 5.5499L2.74 8.8699C2.62 9.0799 2.66 9.3399 2.86 9.4799L4.89 11.0599C4.84 11.3599 4.8 11.6899 4.8 11.9999C4.8 12.3099 4.82 12.6399 4.87 12.9399L2.84 14.5199C2.66 14.6599 2.61 14.9299 2.72 15.1299L4.64 18.4499C4.76 18.6699 5.01 18.7399 5.23 18.6699L7.62 17.7099C8.12 18.0899 8.65 18.4099 9.24 18.6499L9.6 21.1899C9.65 21.4299 9.84 21.5999 10.08 21.5999H13.92C14.16 21.5999 14.36 21.4299 14.39 21.1899L14.75 18.6499C15.34 18.4099 15.88 18.0899 16.37 17.7099L18.76 18.6699C18.98 18.7499 19.23 18.6699 19.35 18.4499L21.27 15.1299C21.39 14.9099 21.34 14.6599 21.15 14.5199L19.14 12.9399ZM12 15.5999C10.02 15.5999 8.4 13.9799 8.4 11.9999C8.4 10.0199 10.02 8.3999 12 8.3999C13.98 8.3999 15.6 10.0199 15.6 11.9999C15.6 13.9799 13.98 15.5999 12 15.5999Z"
                fill="#333333" />
            </g>
            <defs>
              <clipPath id="clip0_365_3489">
                <rect width="24" height="24" fill="white" />
              </clipPath>
            </defs>
          </svg>
          {$_('candidateApp.navbar.settings')}
        </a>
      </li>

      <li>
        <a href={`${candidateAppRoute}/preview`} on:click={handleClick}>
          <svg
            width="24"
            height="24"
            viewBox="0 0 24 24"
            fill="none"
            xmlns="http://www.w3.org/2000/svg">
            <g clip-path="url(#clip0_365_3491)">
              <path
                d="M4 6H2V20C2 21.1 2.9 22 4 22H18V20H4V6ZM20 2H8C6.9 2 6 2.9 6 4V16C6 17.1 6.9 18 8 18H20C21.1 18 22 17.1 22 16V4C22 2.9 21.1 2 20 2ZM14 4C15.66 4 17 5.34 17 7C17 8.66 15.66 10 14 10C12.34 10 11 8.66 11 7C11 5.34 12.34 4 14 4ZM20 16H8V14.5C8 12.51 12 11.5 14 11.5C16 11.5 20 12.51 20 14.5V16Z"
                fill="#333333" />
            </g>
            <defs>
              <clipPath id="clip0_365_3491">
                <rect width="24" height="24" fill="white" />
              </clipPath>
            </defs>
          </svg>
          {$_('candidateApp.navbar.preview')}
        </a>
      </li>

      <li>
        <a href={`${candidateAppRoute}/help`} on:click={handleClick}>
          <svg
            width="24"
            height="24"
            viewBox="0 0 24 24"
            fill="none"
            xmlns="http://www.w3.org/2000/svg">
            <g clip-path="url(#clip0_364_3731)">
              <path
                d="M11 18H13V16H11V18ZM12 2C6.48 2 2 6.48 2 12C2 17.52 6.48 22 12 22C17.52 22 22 17.52 22 12C22 6.48 17.52 2 12 2ZM12 20C7.59 20 4 16.41 4 12C4 7.59 7.59 4 12 4C16.41 4 20 7.59 20 12C20 16.41 16.41 20 12 20ZM12 6C9.79 6 8 7.79 8 10H10C10 8.9 10.9 8 12 8C13.1 8 14 8.9 14 10C14 12 11 11.75 11 15H13C13 12.75 16 12.5 16 10C16 7.79 14.21 6 12 6Z"
                fill="#333333" />
            </g>
            <defs>
              <clipPath id="clip0_364_3731">
                <rect width="24" height="24" fill="white" />
              </clipPath>
            </defs>
          </svg>
          {$_('candidateApp.navbar.help')}
        </a>
      </li>

      <hr class="my-8 h-px border-0 bg-secondary" />

      <li>
        <a href={`${candidateAppRoute}/electioninfo`} on:click={handleClick}>
          <svg
            width="24"
            height="24"
            viewBox="0 0 24 24"
            fill="none"
            xmlns="http://www.w3.org/2000/svg">
            <g clip-path="url(#clip0_327_2534)">
              <path
                d="M11 7H13V9H11V7ZM11 11H13V17H11V11ZM12 2C6.48 2 2 6.48 2 12C2 17.52 6.48 22 12 22C17.52 22 22 17.52 22 12C22 6.48 17.52 2 12 2ZM12 20C7.59 20 4 16.41 4 12C4 7.59 7.59 4 12 4C16.41 4 20 7.59 20 12C20 16.41 16.41 20 12 20Z"
                fill="#333333" />
            </g>
            <defs>
              <clipPath id="clip0_327_2534">
                <rect width="24" height="24" fill="white" />
              </clipPath>
            </defs>
          </svg>

          {$_('candidateApp.navbar.electionInformation')}
        </a>
      </li>

      <li>
        <a href={`${candidateAppRoute}/faq`} on:click={handleClick}>
          <svg
            width="24"
            height="24"
            viewBox="0 0 24 24"
            fill="none"
            xmlns="http://www.w3.org/2000/svg">
            <g clip-path="url(#clip0_327_2534)">
              <path
                d="M11 7H13V9H11V7ZM11 11H13V17H11V11ZM12 2C6.48 2 2 6.48 2 12C2 17.52 6.48 22 12 22C17.52 22 22 17.52 22 12C22 6.48 17.52 2 12 2ZM12 20C7.59 20 4 16.41 4 12C4 7.59 7.59 4 12 4C16.41 4 20 7.59 20 12C20 16.41 16.41 20 12 20Z"
                fill="#333333" />
            </g>
            <defs>
              <clipPath id="clip0_327_2534">
                <rect width="24" height="24" fill="white" />
              </clipPath>
            </defs>
          </svg>
          {$_('candidateApp.navbar.useInformation')}
        </a>
      </li>

      <hr class="border-1 my-8 h-px bg-secondary" />

      <li>
        <a href={`${candidateAppRoute}/feedback`} on:click={handleClick}>
          <svg
            width="24"
            height="24"
            viewBox="0 0 24 24"
            fill="none"
            xmlns="http://www.w3.org/2000/svg">
            <g clip-path="url(#clip0_2341_11378)">
              <path
                d="M20 2H4.00999C2.90999 2 2.00999 2.9 2.00999 4V22L5.99999 18H20C21.1 18 22 17.1 22 16V4C22 2.9 21.1 2 20 2ZM13 14H11V12H13V14ZM13 9C13 9.55 12.55 10 12 10C11.45 10 11 9.55 11 9V7C11 6.45 11.45 6 12 6C12.55 6 13 6.45 13 7V9Z"
                fill="#333333" />
            </g>
            <defs>
              <clipPath id="clip0_2341_11378">
                <rect width="24" height="24" fill="white" />
              </clipPath>
            </defs>
          </svg>
          {$_('candidateApp.navbar.feedback')}
        </a>
      </li>
    </ul>
  </div>
</div><|MERGE_RESOLUTION|>--- conflicted
+++ resolved
@@ -1,7 +1,6 @@
 <script lang="ts">
   import {_} from 'svelte-i18n';
   import {candidateAppRoute} from '$candidate/placeholder.json';
-<<<<<<< HEAD
   import TimedModal from './TimedModal.svelte';
   import {goto} from '$app/navigation';
   import {authContext} from '../authentication/authenticationStore';
@@ -32,20 +31,17 @@
     closeModal();
     await goto(candidateAppRoute);
   };
-=======
 
   let checked = false;
   function handleClick() {
     checked = !checked;
   }
->>>>>>> 821d0325
 </script>
 
 <!-- TODO: Replace with the proper Navigation component when it is available.
     This is a temporary solution to navigation to help with the development.
 -->
 <div class="drawer">
-<<<<<<< HEAD
   <TimedModal
     bind:timeLeftInt
     bind:openModal
@@ -71,10 +67,7 @@
         >{$_('candidateApp.navbar.logOut')}</button>
     </div>
   </TimedModal>
-  <input id="sidebar" type="checkbox" class="drawer-toggle" />
-=======
   <input id="sidebar" type="checkbox" class="drawer-toggle" bind:checked />
->>>>>>> 821d0325
   <div class="drawer-content flex flex-col">
     <!-- Navbar -->
     <div class="navbar w-full bg-base-300">
@@ -90,18 +83,10 @@
       </div>
       <div class="mx-2 flex-1 px-2">PubLogo</div>
       <div class="flex-none">
-<<<<<<< HEAD
-        <ul class="menu menu-horizontal">
-          <!-- Navbar menu content here -->
-          <li>
-            {#if $user}
-              <button on:click={triggerLogout}>{$_('candidateApp.navbar.logOut')}</button>
-            {/if}
-          </li>
-        </ul>
-=======
-        <h3>Logout</h3>
->>>>>>> 821d0325
+        {#if $user}
+          <button class="btn-ghost btn-lg btn" on:click={triggerLogout}
+            >{$_('candidateApp.navbar.logOut')}</button>
+        {/if}
       </div>
     </div>
     <!-- Page content here -->

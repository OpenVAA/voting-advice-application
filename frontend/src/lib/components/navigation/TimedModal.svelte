<script lang="ts">
  import {_} from 'svelte-i18n';
  import {tweened} from 'svelte/motion';
  import {onDestroy, onMount} from 'svelte';

  export let onTimeout: () => void; // function to be triggered after time runs out
  export let timerDuration = 30; // logout timer duration in seconds
  export let timeLeftInt: number = Math.ceil(timerDuration); // time left in seconds (int)

  let progressBarTimer = tweened(timerDuration, {duration: 0}); // used for progress bar animation
  let isOpen = false; // variable for the modal state
  let modalContainer: HTMLDialogElement | null = null; // container element for the modal
  let timeout: NodeJS.Timeout | null = null; // timeout for triggering onTimeout()

  export const openModal = () => {
    if (!isOpen) {
      modalContainer?.showModal();
      isOpen = true;
      resetProgressBarTimer();
      resetTimeout();
    }
  };
  export const closeModal = () => {
    if (isOpen) {
      modalContainer?.close();
      isOpen = false;
      stopProgressBarTimer();
    }
  };

  // update progressBarTimerInt to an integer when progressBarTimer updates
  $: {
    if ($progressBarTimer) {
      const t = Math.ceil($progressBarTimer);
      if (t < timeLeftInt) {
        timeLeftInt = t;
      }
    }
  }

  // function triggered by pressing the escape button
  const handleEscape = (e: KeyboardEvent) => {
    if (isOpen && e.key == 'Escape') {
      closeModal();
    }
  };

  // add and remove event handles on mount and unmount
  onMount(() => {
    document.addEventListener('keydown', handleEscape);
  });
  onDestroy(() => {
    document.removeEventListener('keydown', handleEscape);
  });

  const resetTimeout = () => {
    if (timeout) clearTimeout(timeout);
    timeout = setTimeout(() => {
      if (isOpen) {
        closeModal();
        onTimeout();
        stopProgressBarTimer();
      }
    }, timerDuration * 1000);
  };

  const resetProgressBarTimer = () => {
    progressBarTimer = tweened(timerDuration, {
      duration: timerDuration * 1000
    });
    timeLeftInt = timerDuration;
    $progressBarTimer = 0;
  };

  const stopProgressBarTimer = () => {
    progressBarTimer.set($progressBarTimer, {duration: 0});
    if (timeout) clearTimeout(timeout);
    timeout = null;
  };
</script>

<<<<<<< HEAD
<!--
@component
TimedModal is a modal that will automatically close after a set amount of time.

### Slots

- default: The content of the modal.

### Properties

- onTimeout (required): A function that will be called when the modal times out.
- timerDuration (optional): The duration of the timer in seconds. Default is 30 seconds.
- timeLeftInt (optional): The time left in seconds. This is used to update the progress bar. Default is timerDuration.

### Usage

```tsx
<TimedModal onTimeout={() => console.log('Timed out!')}>
  <p>Example content</p>
</TimedModal>
```
-->

<dialog bind:this={modalContainer} class="modal">
=======
<dialog bind:this={modalContainer} class="modal dark:bg-white dark:bg-opacity-10">
>>>>>>> 99a658c2
  <div class="modal-box">
    <slot />
    <progress
      id="modal-progress"
      class="w-56 progress progress-error absolute bottom-0 left-0 right-0"
      value={$progressBarTimer}
      max={timerDuration} />
  </div>
</dialog><|MERGE_RESOLUTION|>--- conflicted
+++ resolved
@@ -79,7 +79,6 @@
   };
 </script>
 
-<<<<<<< HEAD
 <!--
 @component
 TimedModal is a modal that will automatically close after a set amount of time.
@@ -103,10 +102,7 @@
 ```
 -->
 
-<dialog bind:this={modalContainer} class="modal">
-=======
 <dialog bind:this={modalContainer} class="modal dark:bg-white dark:bg-opacity-10">
->>>>>>> 99a658c2
   <div class="modal-box">
     <slot />
     <progress

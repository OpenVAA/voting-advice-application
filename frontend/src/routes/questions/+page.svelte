<script lang="ts">
  import {_} from 'svelte-i18n';
  import {goto} from '$app/navigation';
<<<<<<< HEAD
  import {
    currentQuestionId,
    answeredQuestions,
    errorInGettingQuestion,
    questionsLoaded
  } from '../../utils/stores';
  import {calculateCandidateCompatibilities} from '../../candidateRanking/calculateCompatibility';
  import {getQuestion} from './getQuestion';
  import {logDebugError} from '../../utils/logger';
  import Spinner from '../../components/Spinner.svelte';
=======

  import type {Answer} from '$types/answer.type';
  import {currentQuestion, answeredQuestions} from '$lib/utils/stores';
  import {getQuestion, getNumberOfQuestions} from '$lib/api/getQuestion';
  import {calculateCandidateCompatibilities} from '$lib/algorithms/calculateCompability';
  import Question from '$lib/components/questions/Question.svelte';

>>>>>>> 2a2a6ef5
  export let data;

  let currentQuestionObject = data?.firstQuestion;
  let currentQuestionNumber = 1;
<<<<<<< HEAD

  let questionsLoadedForPage;
  let errorHappened;

  errorInGettingQuestion.subscribe((value) => {
    errorHappened = value;
  });

  questionsLoaded.subscribe((value) => {
    questionsLoadedForPage = value;
  });

  // Null values
  currentQuestionId.update((n) => 1);
  answeredQuestions.update((n) => []);
=======
  // TODO: Get all of these from the Question object
  let currentQuestionText = getQuestion(currentQuestionNumber);
  let currentQuestionOptions = [
    {value: 1, label: $_('questions.scale.fullyDisagree')},
    {value: 2, label: $_('questions.scale.disagree')},
    // {value: 3, label: $_('questions.scale.neutral')},
    {value: 4, label: $_('questions.scale.agree')},
    {value: 5, label: $_('questions.scale.fullyAgree')}
  ];
  let currentQuestionTopic = 'Environment';
  let currentQuestionInfo =
    'Lorem ipsum dolor sit amet, consectetur adipiscing elit, sed do eiusmod tempor incidid.';

  // Null values
  currentQuestion.update(() => 1);
  answeredQuestions.update(() => [] as Answer[]);
>>>>>>> 2a2a6ef5

  currentQuestionId.subscribe((value) => {
    currentQuestionNumber = value;
  });

<<<<<<< HEAD
  // Get next question from backend
  async function nextQuestion() {
    if (currentQuestionNumber < data.numberOfQuestions) {
      currentQuestionId.update((n) => n + 1);
      currentQuestionObject = await getQuestion(currentQuestionNumber)
        .then((result) => {
          if (result) {
            return result;
          }
        })
        .catch((error) => {
          logDebugError(error);
          errorInGettingQuestion.set(true);
        });
=======
  // Store question number and answer value in a store
  // TODO: define the detail type in the Likert component and import here
  function answerQuestion(event: CustomEvent) {
    answeredQuestions.update((questions) => [
      ...questions,
      {question: event.detail.number, answer: event.detail.value}
    ]);
    // TODO: Placeholder for testing, remove when we have radio buttons
    if (currentQuestionNumber < getNumberOfQuestions()) {
      currentQuestion.update((n) => n + 1);
      currentQuestionText = getQuestion(currentQuestionNumber);
>>>>>>> 2a2a6ef5
    } else {
      calculateCandidateCompatibilities().then(() => {
        goto('/results');
      });
    }
  }
</script>

<<<<<<< HEAD
{#if questionsLoadedForPage}
  {#if !errorHappened}
    {#if data.numberOfQuestions > 0}
      {#if currentQuestionObject}
        <p>{currentQuestionNumber}/{data.numberOfQuestions}</p>
        <br />
        <h2 class="text-xl font-bold">{currentQuestionObject?.question}</h2>
        {#if currentQuestionObject?.questionDescription}
          <i>{currentQuestionObject?.questionDescription}</i>
        {/if}
        <br />
        <br />
        <!-- TODO: Don't hardcode number of answer options in the future -->

        <button
          on:click={() => answerQuestion(0)}
          aria-label={$_('questions.scale.stronglyDisagree')}
          >{$_('questions.scale.stronglyDisagree')}</button>
        -
        <button on:click={() => answerQuestion(1)} aria-label={$_('questions.scale.disagree')}
          >{$_('questions.scale.disagree')}</button>
        -
        <button on:click={() => answerQuestion(2)} aria-label={$_('questions.scale.agree')}
          >{$_('questions.scale.agree')}</button>
        -
        <button on:click={() => answerQuestion(3)} aria-label={$_('questions.scale.stronglyAgree')}
          >{$_('questions.scale.stronglyAgree')}</button>

        <hr />
        <br />
        <button
          on:click={() => nextQuestion()}
          aria-label={$_('questions.nextQuestion')}
          class="font-semibold">
          {$_('questions.nextQuestion')}</button>
        <br />
        <a href="/results" class="font-semibold">{$_('questions.goToResults')}</a>
      {/if}
    {:else}
      <p>{$_('questions.noQuestionsFound')}</p>
    {/if}
  {:else}
    <p>{$_('questions.errorInGettingQuestions')}</p>
  {/if}
{:else}
  <Spinner />
{/if}
=======
<svelte:head>
  <title>{$_('questions.questionsTitle')}</title>
</svelte:head>

<section class="flex h-screen flex-col">
  <main class="grid flex-1 content-center px-3">
    {#key currentQuestionNumber}
      <Question
        number={currentQuestionNumber}
        text={currentQuestionText}
        options={currentQuestionOptions}
        topic={currentQuestionTopic}
        info={currentQuestionInfo}
        on:change={answerQuestion} />
    {/key}
  </main>
</section>
>>>>>>> 2a2a6ef5
<|MERGE_RESOLUTION|>--- conflicted
+++ resolved
@@ -1,31 +1,36 @@
 <script lang="ts">
   import {_} from 'svelte-i18n';
   import {goto} from '$app/navigation';
-<<<<<<< HEAD
-  import {
-    currentQuestionId,
-    answeredQuestions,
-    errorInGettingQuestion,
-    questionsLoaded
-  } from '../../utils/stores';
-  import {calculateCandidateCompatibilities} from '../../candidateRanking/calculateCompatibility';
-  import {getQuestion} from './getQuestion';
-  import {logDebugError} from '../../utils/logger';
-  import Spinner from '../../components/Spinner.svelte';
-=======
 
-  import type {Answer} from '$types/answer.type';
-  import {currentQuestion, answeredQuestions} from '$lib/utils/stores';
-  import {getQuestion, getNumberOfQuestions} from '$lib/api/getQuestion';
+  import type {Answer} from './$types';
   import {calculateCandidateCompatibilities} from '$lib/algorithms/calculateCompability';
   import Question from '$lib/components/questions/Question.svelte';
 
->>>>>>> 2a2a6ef5
+  import {
+    currentQuestionId,
+    errorInGettingQuestion,
+    questionsLoaded,
+    answeredQuestions
+  } from '$lib/utils/stores';
+  import {getQuestion} from './getQuestion';
+  import {logDebugError} from '$lib/utils/logger';
+  import Spinner from '$lib/components/Spinner.svelte';
   export let data;
 
   let currentQuestionObject = data?.firstQuestion;
   let currentQuestionNumber = 1;
-<<<<<<< HEAD
+  // TODO: Get all of these from the Question object
+  let currentQuestionText = getQuestion(currentQuestionNumber);
+  let currentQuestionOptions = [
+    {value: 1, label: $_('questions.scale.fullyDisagree')},
+    {value: 2, label: $_('questions.scale.disagree')},
+    // {value: 3, label: $_('questions.scale.neutral')},
+    {value: 4, label: $_('questions.scale.agree')},
+    {value: 5, label: $_('questions.scale.fullyAgree')}
+  ];
+  let currentQuestionTopic = 'Environment';
+  let currentQuestionInfo =
+    'Lorem ipsum dolor sit amet, consectetur adipiscing elit, sed do eiusmod tempor incidid.';
 
   let questionsLoadedForPage;
   let errorHappened;
@@ -40,31 +45,12 @@
 
   // Null values
   currentQuestionId.update((n) => 1);
-  answeredQuestions.update((n) => []);
-=======
-  // TODO: Get all of these from the Question object
-  let currentQuestionText = getQuestion(currentQuestionNumber);
-  let currentQuestionOptions = [
-    {value: 1, label: $_('questions.scale.fullyDisagree')},
-    {value: 2, label: $_('questions.scale.disagree')},
-    // {value: 3, label: $_('questions.scale.neutral')},
-    {value: 4, label: $_('questions.scale.agree')},
-    {value: 5, label: $_('questions.scale.fullyAgree')}
-  ];
-  let currentQuestionTopic = 'Environment';
-  let currentQuestionInfo =
-    'Lorem ipsum dolor sit amet, consectetur adipiscing elit, sed do eiusmod tempor incidid.';
-
-  // Null values
-  currentQuestion.update(() => 1);
-  answeredQuestions.update(() => [] as Answer[]);
->>>>>>> 2a2a6ef5
+  answeredQuestions.update(() => []);
 
   currentQuestionId.subscribe((value) => {
     currentQuestionNumber = value;
   });
 
-<<<<<<< HEAD
   // Get next question from backend
   async function nextQuestion() {
     if (currentQuestionNumber < data.numberOfQuestions) {
@@ -79,7 +65,12 @@
           logDebugError(error);
           errorInGettingQuestion.set(true);
         });
-=======
+    } else {
+      calculateCandidateCompatibilities().then(() => {
+        goto('/results');
+      });
+    }
+  }
   // Store question number and answer value in a store
   // TODO: define the detail type in the Likert component and import here
   function answerQuestion(event: CustomEvent) {
@@ -87,83 +78,38 @@
       ...questions,
       {question: event.detail.number, answer: event.detail.value}
     ]);
-    // TODO: Placeholder for testing, remove when we have radio buttons
-    if (currentQuestionNumber < getNumberOfQuestions()) {
-      currentQuestion.update((n) => n + 1);
-      currentQuestionText = getQuestion(currentQuestionNumber);
->>>>>>> 2a2a6ef5
-    } else {
-      calculateCandidateCompatibilities().then(() => {
-        goto('/results');
-      });
-    }
+    nextQuestion(); // TODO: Placeholder for testing, remove when we have radio buttons
   }
 </script>
 
-<<<<<<< HEAD
-{#if questionsLoadedForPage}
-  {#if !errorHappened}
-    {#if data.numberOfQuestions > 0}
-      {#if currentQuestionObject}
-        <p>{currentQuestionNumber}/{data.numberOfQuestions}</p>
-        <br />
-        <h2 class="text-xl font-bold">{currentQuestionObject?.question}</h2>
-        {#if currentQuestionObject?.questionDescription}
-          <i>{currentQuestionObject?.questionDescription}</i>
-        {/if}
-        <br />
-        <br />
-        <!-- TODO: Don't hardcode number of answer options in the future -->
-
-        <button
-          on:click={() => answerQuestion(0)}
-          aria-label={$_('questions.scale.stronglyDisagree')}
-          >{$_('questions.scale.stronglyDisagree')}</button>
-        -
-        <button on:click={() => answerQuestion(1)} aria-label={$_('questions.scale.disagree')}
-          >{$_('questions.scale.disagree')}</button>
-        -
-        <button on:click={() => answerQuestion(2)} aria-label={$_('questions.scale.agree')}
-          >{$_('questions.scale.agree')}</button>
-        -
-        <button on:click={() => answerQuestion(3)} aria-label={$_('questions.scale.stronglyAgree')}
-          >{$_('questions.scale.stronglyAgree')}</button>
-
-        <hr />
-        <br />
-        <button
-          on:click={() => nextQuestion()}
-          aria-label={$_('questions.nextQuestion')}
-          class="font-semibold">
-          {$_('questions.nextQuestion')}</button>
-        <br />
-        <a href="/results" class="font-semibold">{$_('questions.goToResults')}</a>
-      {/if}
-    {:else}
-      <p>{$_('questions.noQuestionsFound')}</p>
-    {/if}
-  {:else}
-    <p>{$_('questions.errorInGettingQuestions')}</p>
-  {/if}
-{:else}
-  <Spinner />
-{/if}
-=======
 <svelte:head>
   <title>{$_('questions.questionsTitle')}</title>
 </svelte:head>
 
-<section class="flex h-screen flex-col">
-  <main class="grid flex-1 content-center px-3">
-    {#key currentQuestionNumber}
-      <Question
-        number={currentQuestionNumber}
-        text={currentQuestionText}
-        options={currentQuestionOptions}
-        topic={currentQuestionTopic}
-        info={currentQuestionInfo}
-        on:change={answerQuestion} />
-    {/key}
-  </main>
-</section>
->>>>>>> 2a2a6ef5
+{#if questionsLoadedForPage}
+  <section class="flex h-screen flex-col">
+    {#if !errorHappened}
+      {#if data.numberOfQuestions > 0}
+        {#if currentQuestionObject}
+          <main class="grid flex-1 content-center px-3">
+            {#key currentQuestionNumber}
+              <Question
+                number={currentQuestionNumber}
+                text={currentQuestionObject?.question}
+                options={currentQuestionOptions}
+                topic={currentQuestionTopic}
+                info={currentQuestionObject?.questionDescription}
+                on:change={answerQuestion} />
+            {/key}
+          </main>
+        {/if}
+      {:else}
+        <p>{$_('questions.noQuestionsFound')}</p>
+      {/if}
+    {:else}
+      <p>{$_('questions.errorInGettingQuestions')}</p>
+    {/if}
+  </section>
+{:else}
+  <Spinner />
+{/if}
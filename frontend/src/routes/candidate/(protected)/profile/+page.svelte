<script lang="ts">
  import FieldGroup from '$lib/components/common/FieldGroup.svelte';
  import {Page} from '$lib/templates/page';
  import {_} from 'svelte-i18n';
<<<<<<< HEAD
  import {authContext, type Candidate} from '$lib/utils/authenticationStore';
  import {get} from 'svelte/store';
  import Icon from '$lib/components/icon/Icon.svelte';
  import {onDestroy, onMount} from 'svelte';
=======
  import {LogoutButton} from '$candidate/components/logoutButton';
>>>>>>> a6e51331

  const basicInfoFields = ['firstName', 'lastName', 'party'];
  const editableFields = ['gender', 'motherTongue', 'age'];
  const fieldOptions = new Map([
    [
      'gender',
      ['male', 'female', 'nonBinary', 'other', 'preferNotToSay'].map((a) =>
        $_(`candidateApp.genders.${a}`)
      )
    ],
    // TODO: i18n localization
    ['motherTongue', ['English', 'Suomi', 'Svenska']]
  ]);

  const labelClass = 'w-6/12 label-sm label mx-6 my-2 text-secondary';
  const disclaimerClass = 'mx-6 my-0 p-0 text-sm text-secondary';
  const headerClass = 'uppercase mx-6 my-0 p-0 text-m text-secondary';
  const inputClass =
    'input-ghost input input-sm w-full pr-2 text-right disabled:border-none disabled:bg-base-100';

  let portraitInput: HTMLElement | null;
  let portraitLabel: HTMLElement | null;

  // function for clicking the portrait input field with space
  const handlePortraitInput = (event: KeyboardEvent) => {
    if (event.code === 'Space') {
      event.preventDefault(); // Prevent default behavior (e.g., scrolling the page)
      portraitInput?.click();
    }
  };

  // TODO: consider refactoring file input to a different component

  // add an event listener to the portrait label for keyboard navigation
  onMount(() => {
    portraitLabel?.addEventListener('keydown', handlePortraitInput);
  });

  // remove the event listener on unmount
  onDestroy(() => {
    portraitLabel?.removeEventListener('keydown', handlePortraitInput);
  });

  // get the user from authContext
  const user = get(authContext.user);
  const nominations = user?.candidate?.nominations;

  // the dot symbol for separating info string
  const dot = '\u22C5';

  // map nominations into objects
  const nominationFields = nominations?.map((nom) => ({
    nominationID: nom.id,
    constituency: nom.constituency?.name,
    party: nom.party.shortName,
    electionSymbol: nom.electionSymbol,
    fieldText: `${nom.constituency?.name} ${dot} ${nom.party.shortName} ${
      nom.electionSymbol ? dot + ' ' + nom.electionSymbol : ''
    }`
  }));

  // basic information
  const basicInfoData: Record<string, string | number | undefined> = {
    firstName: user?.candidate?.firstName,
    lastName: user?.candidate?.lastName,
    party: user?.candidate?.party?.shortName
  };
</script>

<Page title={$_('candidateApp.basicInfo.title')} mainClass="bg-base-200">
  <svelte:fragment slot="banner">
    <LogoutButton />
  </svelte:fragment>

  <div class="mx-20 my-20 flex flex-col items-center gap-16">
    <h1>{$_('candidateApp.basicInfo.title')}</h1>

    <p class="text-center">
      {$_('candidateApp.basicInfo.instructions')}
    </p>

    <FieldGroup fields={basicInfoFields} let:field>
      <div class="flex items-center justify-between bg-base-100 px-4">
        <label for={field} class={labelClass}>
          {$_(`candidateApp.basicInfo.fields.${field}`)}
        </label>
        <div class="w-6/12 text-right text-secondary">
          <input type="text" disabled id={field} value={basicInfoData[field]} class={inputClass} />
        </div>
        <Icon name="locked" class="text-secondary" />
      </div>
      <p class={disclaimerClass} slot="footer">
        {$_('candidateApp.basicInfo.disclaimer')}
      </p>
    </FieldGroup>

    <FieldGroup fields={nominationFields} let:field>
      <p class={headerClass} slot="header">
        {$_('candidateApp.basicInfo.nominations')}
      </p>

      <div class="flex items-center justify-between bg-base-100 px-4">
        <label for={field.nominationID} class="label-sm label mx-6 my-2 w-8/12 text-secondary"
          >{`${field.fieldText}`}</label>
        <div class="w-4/12 text-right text-secondary">
          <input
            disabled
            type="text"
            id={field.nominationID}
            value={field.electionSymbol ? null : $_('candidateApp.basicInfo.pending')}
            class={inputClass} />
        </div>
        <Icon name="locked" class="text-secondary" />
      </div>
      <p class={disclaimerClass} slot="footer">
        {$_('candidateApp.basicInfo.nominationsDescription')}
      </p>
    </FieldGroup>

    <FieldGroup fields={editableFields} let:field>
      <div class="flex items-center justify-between bg-base-100 px-4">
        <label for={field} class={labelClass}>
          {$_(`candidateApp.basicInfo.fields.${field}`)}
        </label>
        {#if field === 'age'}
          <input type="number" id={field} placeholder="0" class={inputClass} />
        {:else}
          <select id={field} class="select select-sm w-6/12 text-primary">
            <option disabled selected value style="display: none;" />
            {#each fieldOptions.get(field) ?? [] as option}
              <option value={option}>{option}</option>
            {/each}
          </select>
        {/if}
      </div>
    </FieldGroup>

    <FieldGroup let:field customStyle="height: 60px">
      <div class="flex h-full items-center justify-between bg-base-100 px-4">
        <span class={labelClass}>
          {$_('candidateApp.basicInfo.fields.portrait')}
        </span>
        <!-- svelte-ignore a11y-no-noninteractive-tabindex -->
        <label
          bind:this={portraitLabel}
          id="portraitLabel"
          tabindex="0"
          for="portrait"
          class="cursor-pointer text-primary"
          >{$_('candidateApp.basicInfo.tapToAddPhoto')}
          <Icon name="photo" />
        </label>
        <input
          bind:this={portraitInput}
          type="file"
          id="portrait"
          placeholder="PLACEHOLDER"
          class="hidden" />
      </div>
    </FieldGroup>

    <FieldGroup let:field>
      <div class="flex items-center justify-between bg-base-100 px-4">
        <label for="unaffiliated" class={labelClass}>
          {$_('candidateApp.basicInfo.fields.unaffiliated')}
        </label>
        <input id="unaffiliated" type="checkbox" class="toggle toggle-primary mr-8" checked />
      </div>
      <p class={disclaimerClass} slot="footer">
        {$_('candidateApp.basicInfo.unaffiliatedDescription')}
      </p>
    </FieldGroup>
    <FieldGroup>
      <label for="message" class={headerClass} slot="header"
        >{$_('candidateApp.basicInfo.electionManifesto')}</label>
      <textarea id="message" rows="4" class="w-full resize-none bg-base-100 p-6 !outline-none" />
    </FieldGroup>
  </div>
</Page><|MERGE_RESOLUTION|>--- conflicted
+++ resolved
@@ -2,14 +2,11 @@
   import FieldGroup from '$lib/components/common/FieldGroup.svelte';
   import {Page} from '$lib/templates/page';
   import {_} from 'svelte-i18n';
-<<<<<<< HEAD
-  import {authContext, type Candidate} from '$lib/utils/authenticationStore';
+  import {authContext} from '$lib/utils/authenticationStore';
   import {get} from 'svelte/store';
   import Icon from '$lib/components/icon/Icon.svelte';
   import {onDestroy, onMount} from 'svelte';
-=======
   import {LogoutButton} from '$candidate/components/logoutButton';
->>>>>>> a6e51331
 
   const basicInfoFields = ['firstName', 'lastName', 'party'];
   const editableFields = ['gender', 'motherTongue', 'age'];

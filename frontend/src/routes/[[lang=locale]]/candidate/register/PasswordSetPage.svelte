<script lang="ts">
  import {page} from '$app/stores';
  import {goto} from '$app/navigation';
  import {t} from '$lib/i18n';
  import {register} from '$lib/api/candidate';
  import {getRoute, Route} from '$lib/utils/navigation';
  import {validatePassword} from '$shared/utils/passwordValidation';
  import {HeadingGroup, PreHeading} from '$lib/components/headingGroup';
  import Footer from '$lib/templates/parts/footer/Footer.svelte';
  import {FrontPage} from '$lib/templates/frontPage';
<<<<<<< HEAD
  import {emailOfNewUserStore} from '$lib/utils/authenticationStore';
  import {PasswordSetter} from '$lib/candidate/components/PasswordSetter';
=======
  import {getContext} from 'svelte';
  import type {CandidateContext} from '$lib/utils/candidateStore';
>>>>>>> 9a311637

  export let userName: string;
  export let registrationCode: string;
  export let email: string;

<<<<<<< HEAD
  let password = '';
  let passwordConfirmation = '';
=======
  const {emailOfNewUserStore} = getContext<CandidateContext>('candidate');

  let password1 = '';
  let password2 = '';
>>>>>>> 9a311637
  let validPassword = false;
  let errorMessage = '';

  const onSetButtonPressed = async () => {
    if (password1 !== password2) {
      errorMessage = $t('candidateApp.setPassword.passwordsDontMatch');
      return;
    }

    // Additional check before backend validation
    if (!validatePassword(password1, userName)) {
      errorMessage = $t('candidateApp.setPassword.passwordNotValid');
      return;
    }

    const response = await register(registrationCode, password1);
    if (!response.ok) {
      errorMessage = $t('candidateApp.setPassword.registrationError');
      return;
    }

    const data = await response.json();
    if (!data.success) {
      errorMessage = $t('candidateApp.setPassword.registrationError');
      return;
    }

    emailOfNewUserStore.set(email);
    errorMessage = '';
    goto($getRoute(Route.CandAppHome));
  };
</script>

<!--
@component
Page where candidates can set their password when logging to the app for the first time.

### Properties

- userName:
  - The component will greet the user with the given name.
- registrationKey:
  - The registration key is given to the component.
  - The component will use this key to register the user.
  - The component will show an error message if the registration fails.
### Usage

  ```tsx
  <PasswordSetPage userName="Barnabas" registrationKey="123-123-123" />
  ```
-->

<FrontPage title={$t('candidateApp.registration.title')}>
  <HeadingGroup slot="heading">
    <PreHeading class="text-2xl font-bold text-primary">{$t('viewTexts.appTitle')}</PreHeading>
    <h1 class="text-3xl font-normal">{$page.data.election.name}</h1>
    <h1 class="my-24 text-2xl font-normal">
      {$t('candidateApp.setPassword.greeting', {userName})}
    </h1>
  </HeadingGroup>

  <form class="flex flex-col flex-nowrap items-center">
    <PasswordSetter
      on:ButtonPressed={onSetButtonPressed}
      bind:validPassword
      bind:errorMessage
      bind:password
      bind:passwordConfirmation />
  </form>

  <Footer slot="footer" />
</FrontPage><|MERGE_RESOLUTION|>--- conflicted
+++ resolved
@@ -8,27 +8,18 @@
   import {HeadingGroup, PreHeading} from '$lib/components/headingGroup';
   import Footer from '$lib/templates/parts/footer/Footer.svelte';
   import {FrontPage} from '$lib/templates/frontPage';
-<<<<<<< HEAD
   import {emailOfNewUserStore} from '$lib/utils/authenticationStore';
   import {PasswordSetter} from '$lib/candidate/components/PasswordSetter';
-=======
   import {getContext} from 'svelte';
   import type {CandidateContext} from '$lib/utils/candidateStore';
->>>>>>> 9a311637
 
   export let userName: string;
   export let registrationCode: string;
   export let email: string;
 
-<<<<<<< HEAD
   let password = '';
   let passwordConfirmation = '';
-=======
   const {emailOfNewUserStore} = getContext<CandidateContext>('candidate');
-
-  let password1 = '';
-  let password2 = '';
->>>>>>> 9a311637
   let validPassword = false;
   let errorMessage = '';
 

// eslint-disable-next-line @typescript-eslint/ban-ts-comment
// @ts-ignore
import {describe, test, expect, vi, Mock} from 'vitest';
import {getAllCandidates, getData} from '$lib/api/getData';
import {constants} from '$lib/utils/constants';
import candidates from './data/candidates.json';
import parties from './data/parties.json';
import singleCandidate from './data/singleCandidate.json';
import singleParty from './data/singleParty.json';
<<<<<<< HEAD
import singleQuestion from './data/singleQuestion.json';
import {getQuestion} from '../src/routes/questions/getQuestion';
=======
import * as environment from '$app/environment';

// Mock SvelteKit runtime module $app/environment
vi.mock('$app/environment', (): typeof environment => ({
  browser: false,
  dev: true,
  building: false,
  version: 'any'
}));
>>>>>>> 2a2a6ef5

global.fetch = vi.fn();

// Mock getting current locale as i18n can't be used in the testing environment
vi.mock('../src/utils/i18n', () => {
  const getCurrentLocale = vi.fn();
  getCurrentLocale.mockReturnValue('en');
  return {
    getCurrentLocale
  };
});

function createFetchResponse(data: any) {
  return {json: () => new Promise((resolve) => resolve(data))};
}
describe('Test getting data from backend', () => {
  test('Test requesting all candidates', async () => {
    (fetch as Mock).mockResolvedValue(createFetchResponse(candidates));
    const response = await getAllCandidates().then((response) => {
      return response;
    });

    expect(fetch).toHaveBeenCalledWith(
      `${constants.BACKEND_URL}/api/candidates?locale=en&populate=*`,
      {
        headers: {
          Authorization: `Bearer ${constants.STRAPI_TOKEN}`
        }
      }
    );
    expect(response).toStrictEqual(candidates.data);
  });

  test('Test requesting all parties', async () => {
    (fetch as Mock).mockResolvedValue(createFetchResponse(parties));
    const response = await getData('parties');

<<<<<<< HEAD
    expect(fetch).toHaveBeenCalledWith(
      `${constants.BACKEND_URL}/api/parties?locale=en&populate=*`,
      {
        headers: {
          Authorization: `Bearer ${constants.STRAPI_TOKEN}`
        }
=======
    expect(fetch).toHaveBeenCalledWith(`${constants.BACKEND_URL}/api/parties?`, {
      headers: {
        Authorization: `Bearer ${constants.STRAPI_TOKEN}`
>>>>>>> 2a2a6ef5
      }
    );
    expect(response).toStrictEqual(parties);
  });

  test('Test requesting individual candidate', async () => {
    (fetch as Mock).mockResolvedValue(createFetchResponse(singleCandidate));
<<<<<<< HEAD
    const response = await getData('candidates/1');

    expect(fetch).toHaveBeenCalledWith(
      `${constants.BACKEND_URL}/api/candidates/1?locale=en&populate=*`,
      {
        headers: {
          Authorization: `Bearer ${constants.STRAPI_TOKEN}`
        }
=======
    const response = await getData('api/candidates/1');

    expect(fetch).toHaveBeenCalledWith(`${constants.BACKEND_URL}/api/candidates/1?`, {
      headers: {
        Authorization: `Bearer ${constants.STRAPI_TOKEN}`
>>>>>>> 2a2a6ef5
      }
    );
    expect(response).toStrictEqual(singleCandidate);
  });

  test('Test requesting individual party', async () => {
    (fetch as Mock).mockResolvedValue(createFetchResponse(singleParty));
<<<<<<< HEAD
    const response = await getData('parties/1');

    expect(fetch).toHaveBeenCalledWith(
      `${constants.BACKEND_URL}/api/parties/1?locale=en&populate=*`,
      {
        headers: {
          Authorization: `Bearer ${constants.STRAPI_TOKEN}`
        }
=======
    const response = await getData('api/parties/1');

    expect(fetch).toHaveBeenCalledWith(`${constants.BACKEND_URL}/api/parties/1?`, {
      headers: {
        Authorization: `Bearer ${constants.STRAPI_TOKEN}`
>>>>>>> 2a2a6ef5
      }
    );
    expect(response).toStrictEqual(singleParty);
  });

  test('Test requesting single question', async () => {
    (fetch as Mock).mockResolvedValue(createFetchResponse(singleQuestion));
    const response = await getQuestion(1).then((response) => {
      return response;
    });

    expect(fetch).toHaveBeenCalledWith(
      `${constants.BACKEND_URL}/api/parties/1?locale=en&populate=*`,
      {
        headers: {
          Authorization: `Bearer ${constants.STRAPI_TOKEN}`
        }
      }
    );
    expect(response).toStrictEqual(singleQuestion.data[0].attributes);
  });
});<|MERGE_RESOLUTION|>--- conflicted
+++ resolved
@@ -7,10 +7,6 @@
 import parties from './data/parties.json';
 import singleCandidate from './data/singleCandidate.json';
 import singleParty from './data/singleParty.json';
-<<<<<<< HEAD
-import singleQuestion from './data/singleQuestion.json';
-import {getQuestion} from '../src/routes/questions/getQuestion';
-=======
 import * as environment from '$app/environment';
 
 // Mock SvelteKit runtime module $app/environment
@@ -20,18 +16,8 @@
   building: false,
   version: 'any'
 }));
->>>>>>> 2a2a6ef5
 
 global.fetch = vi.fn();
-
-// Mock getting current locale as i18n can't be used in the testing environment
-vi.mock('../src/utils/i18n', () => {
-  const getCurrentLocale = vi.fn();
-  getCurrentLocale.mockReturnValue('en');
-  return {
-    getCurrentLocale
-  };
-});
 
 function createFetchResponse(data: any) {
   return {json: () => new Promise((resolve) => resolve(data))};
@@ -43,98 +29,47 @@
       return response;
     });
 
-    expect(fetch).toHaveBeenCalledWith(
-      `${constants.BACKEND_URL}/api/candidates?locale=en&populate=*`,
-      {
-        headers: {
-          Authorization: `Bearer ${constants.STRAPI_TOKEN}`
-        }
+    expect(fetch).toHaveBeenCalledWith(`${constants.BACKEND_URL}/api/candidates?populate=*`, {
+      headers: {
+        Authorization: `Bearer ${constants.STRAPI_TOKEN}`
       }
-    );
+    });
     expect(response).toStrictEqual(candidates.data);
   });
 
   test('Test requesting all parties', async () => {
     (fetch as Mock).mockResolvedValue(createFetchResponse(parties));
-    const response = await getData('parties');
+    const response = await getData('api/parties');
 
-<<<<<<< HEAD
-    expect(fetch).toHaveBeenCalledWith(
-      `${constants.BACKEND_URL}/api/parties?locale=en&populate=*`,
-      {
-        headers: {
-          Authorization: `Bearer ${constants.STRAPI_TOKEN}`
-        }
-=======
     expect(fetch).toHaveBeenCalledWith(`${constants.BACKEND_URL}/api/parties?`, {
       headers: {
         Authorization: `Bearer ${constants.STRAPI_TOKEN}`
->>>>>>> 2a2a6ef5
       }
-    );
+    });
     expect(response).toStrictEqual(parties);
   });
 
   test('Test requesting individual candidate', async () => {
     (fetch as Mock).mockResolvedValue(createFetchResponse(singleCandidate));
-<<<<<<< HEAD
-    const response = await getData('candidates/1');
-
-    expect(fetch).toHaveBeenCalledWith(
-      `${constants.BACKEND_URL}/api/candidates/1?locale=en&populate=*`,
-      {
-        headers: {
-          Authorization: `Bearer ${constants.STRAPI_TOKEN}`
-        }
-=======
     const response = await getData('api/candidates/1');
 
     expect(fetch).toHaveBeenCalledWith(`${constants.BACKEND_URL}/api/candidates/1?`, {
       headers: {
         Authorization: `Bearer ${constants.STRAPI_TOKEN}`
->>>>>>> 2a2a6ef5
       }
-    );
+    });
     expect(response).toStrictEqual(singleCandidate);
   });
 
   test('Test requesting individual party', async () => {
     (fetch as Mock).mockResolvedValue(createFetchResponse(singleParty));
-<<<<<<< HEAD
-    const response = await getData('parties/1');
-
-    expect(fetch).toHaveBeenCalledWith(
-      `${constants.BACKEND_URL}/api/parties/1?locale=en&populate=*`,
-      {
-        headers: {
-          Authorization: `Bearer ${constants.STRAPI_TOKEN}`
-        }
-=======
     const response = await getData('api/parties/1');
 
     expect(fetch).toHaveBeenCalledWith(`${constants.BACKEND_URL}/api/parties/1?`, {
       headers: {
         Authorization: `Bearer ${constants.STRAPI_TOKEN}`
->>>>>>> 2a2a6ef5
       }
-    );
+    });
     expect(response).toStrictEqual(singleParty);
   });
-
-  test('Test requesting single question', async () => {
-    (fetch as Mock).mockResolvedValue(createFetchResponse(singleQuestion));
-    const response = await getQuestion(1).then((response) => {
-      return response;
-    });
-
-    expect(fetch).toHaveBeenCalledWith(
-      `${constants.BACKEND_URL}/api/parties/1?locale=en&populate=*`,
-      {
-        headers: {
-          Authorization: `Bearer ${constants.STRAPI_TOKEN}`
-        }
-      }
-    );
-    expect(response).toStrictEqual(singleQuestion.data[0].attributes);
-  });
 });
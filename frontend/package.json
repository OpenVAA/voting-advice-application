--- conflicted
+++ resolved
@@ -1,50 +1,4 @@
 {
-<<<<<<< HEAD
-	"name": "my-app",
-	"version": "0.0.1",
-	"private": true,
-	"scripts": {
-		"dev": "vite dev",
-		"build": "vite build",
-		"preview": "vite preview",
-		"check": "svelte-kit sync && svelte-check --tsconfig ./tsconfig.json",
-		"check:watch": "svelte-kit sync && svelte-check --tsconfig ./tsconfig.json --watch",
-		"lint": "prettier --plugin-search-dir . --check . && eslint .",
-		"format": "prettier --plugin-search-dir . --write .",
-		"algorithm-example": "ts-node-esm --experimentalSpecifierResolution node src/matching/examples/example.ts"
-	},
-	"devDependencies": {
-		"@sveltejs/adapter-auto": "next",
-		"@sveltejs/adapter-static": "^1.0.0-next.44",
-		"@sveltejs/kit": "next",
-		"@typescript-eslint/eslint-plugin": "^5.27.0",
-		"@typescript-eslint/parser": "^5.27.0",
-		"autoprefixer": "^10.4.13",
-		"daisyui": "^2.41.0",
-		"eslint": "^8.16.0",
-		"eslint-config-prettier": "^8.3.0",
-		"eslint-plugin-svelte3": "^4.0.0",
-		"postcss": "^8.4.19",
-		"prettier": "^2.6.2",
-		"prettier-plugin-svelte": "^2.7.0",
-		"svelte": "^3.44.0",
-		"svelte-check": "^2.7.1",
-		"svelte-preprocess": "^4.10.7",
-		"tailwindcss": "^3.2.4",
-		"tslib": "^2.3.1",
-		"typescript": "^4.7.4",
-		"vite": "^3.1.0"
-	},
-	"type": "module",
-	"dependencies": {
-		"@capacitor/android": "^4.0.0",
-		"@capacitor/cli": "^4.0.0",
-		"@capacitor/core": "^4.0.0",
-		"@capacitor/ios": "^4.0.0",
-		"svelte-i18n": "^3.6.0",
-		"vitest": "^0.28.5"
-	}
-=======
   "name": "my-app",
   "version": "0.0.1",
   "private": true,
@@ -92,5 +46,4 @@
     "@capacitor/ios": "^4.0.0",
     "svelte-i18n": "^3.6.0"
   }
->>>>>>> 2a89e046
 }
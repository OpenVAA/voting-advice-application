{
  "name": "my-app",
  "version": "0.0.1",
  "private": true,
  "scripts": {
    "prepare": "svelte-kit sync",
    "dev": "vite dev",
    "build": "vite build",
    "preview": "vite preview",
    "check": "svelte-kit sync && svelte-check --tsconfig ./tsconfig.json",
    "check:watch": "svelte-kit sync && svelte-check --tsconfig ./tsconfig.json --watch",
    "lint": "eslint . ",
    "lint:fix": "prettier --plugin-search-dir . --write . && eslint --fix . ",
    "format": "prettier --plugin-search-dir . --write .",
    "test": "vitest run tests",
    "test:watch": "vitest tests",
    "coverage": "vitest run tests --coverage",
    "prettier": "prettier --plugin-search-dir . --write .",
    "prettier:check": "prettier --plugin-search-dir . --check .",
    "algorithm-example": "ts-node-esm --experimentalSpecifierResolution node src/matching/examples/example.ts"
  },
  "lint-staged": {
    "**/*.{svelte,css,html,js,json,md,ts,xml,yaml,yml}": [
      "prettier --write",
      "eslint"
    ]
  },
  "devDependencies": {
    "@sveltejs/adapter-auto": "^2.0.1",
    "@sveltejs/adapter-node": "^1.2.4",
    "@sveltejs/kit": "^1.15.9",
    "@sveltejs/vite-plugin-svelte": "^2.1.1",
    "@testing-library/jest-dom": "^5.16.5",
    "@typescript-eslint/eslint-plugin": "^5.27.0",
    "@typescript-eslint/parser": "^5.27.0",
    "@vitest/coverage-c8": "^0.30.1",
<<<<<<< HEAD
    "autoprefixer": "^10.4.13",
=======
    "autoprefixer": "^10.4.16",
>>>>>>> 821d0325
    "daisyui": "^3.9.4",
    "eslint": "^8.16.0",
    "eslint-config-prettier": "^8.3.0",
    "eslint-plugin-svelte3": "^4.0.0",
    "jest": "^29.3.1",
    "jsdom": "^22.0.0",
    "postcss": "^8.4.31",
    "prettier": "^2.8.8",
    "prettier-plugin-svelte": "^2.7.0",
    "prettier-plugin-tailwindcss": "^0.2.1",
    "svelte": "^3.44.0",
    "svelte-check": "^3.2.0",
    "svelte-preprocess": "^5.0.3",
    "tailwindcss": "^3.3.5",
    "ts-node": "^10.9.1",
    "tslib": "^2.3.1",
    "typescript": "^5.0.4",
    "vite": "^4.3.9",
    "vitest": "^0.30.1"
  },
  "type": "module",
  "dependencies": {
    "@capacitor/android": "^4.0.0",
    "@capacitor/cli": "^4.0.0",
    "@capacitor/core": "^4.0.0",
    "@capacitor/ios": "^4.0.0",
    "svelte-i18n": "^3.6.0"
  }
}<|MERGE_RESOLUTION|>--- conflicted
+++ resolved
@@ -34,11 +34,7 @@
     "@typescript-eslint/eslint-plugin": "^5.27.0",
     "@typescript-eslint/parser": "^5.27.0",
     "@vitest/coverage-c8": "^0.30.1",
-<<<<<<< HEAD
-    "autoprefixer": "^10.4.13",
-=======
     "autoprefixer": "^10.4.16",
->>>>>>> 821d0325
     "daisyui": "^3.9.4",
     "eslint": "^8.16.0",
     "eslint-config-prettier": "^8.3.0",

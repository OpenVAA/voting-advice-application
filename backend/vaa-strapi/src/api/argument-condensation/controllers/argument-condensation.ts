--- conflicted
+++ resolved
@@ -1,11 +1,7 @@
 import { processComments } from '@openvaa/argument-condensation';
-<<<<<<< HEAD
 import { generateAnswersJSON } from '../utils/debug-data-generator';
-=======
-import { generateAnswersCSV } from '../utils/csv-generator';
 import { finnishConfig } from '@openvaa/argument-condensation';
-import { OpenAIProvider } from '@openvaa/llm'; 
->>>>>>> 2e26c949
+import { OpenAIProvider } from '@openvaa/llm';
 
 // Initialize the OpenAI provider
 const OPENAI_API_KEY = process.env.OPENAI_API_KEY;
@@ -24,15 +20,9 @@
       });
 
       // Filter for Likert questions
-      let likertQuestions = questions.filter(
-        (q) => q.questionType?.name === 'Likert-5'
-      );
+      let likertQuestions = questions.filter((q) => q.questionType?.name === 'Likert-5');
 
-<<<<<<< HEAD
-      console.log(`Found ${likertQuestions.length} Likert-4/5 questions total`);
-=======
-      console.log(`Found ${likertQuestions.length} Likert-5 questions out of ${questions.length} total`);
->>>>>>> 2e26c949
+      console.log(`Found ${likertQuestions.length} Likert-5 questions total`);
 
       // Take only the first question for debugging
       const questionToProcess = likertQuestions[0];
@@ -41,7 +31,6 @@
       console.log('Text (FI):', questionToProcess.text?.fi);
       console.log('Type:', questionToProcess.questionType?.name);
 
-<<<<<<< HEAD
       // Generate JSON file for debugging
       console.log('\n=== Generating JSON for Debugging ===');
       try {
@@ -50,14 +39,6 @@
         console.error('Error generating JSON file:', jsonError);
         // Continue execution even if JSON generation fails
       }
-=======
-      // Process each question, NOTE: CURRENTLY ONLY 1 QUESTION (remove slice(0, 1) to process all)
-      console.log('\n=== Processing Questions ===');
-      for (const question of likertQuestions.slice(0, 1)) { 
-        console.log(`\nProcessing Question ID ${question.id}:`);
-        console.log('Text (FI):', question.text?.fi);
-        console.log('Type:', question.questionType?.name);
->>>>>>> 2e26c949
 
       // Get all answers for this question
       const answers = questionToProcess.answers;
@@ -69,23 +50,15 @@
       console.log('Finnish Open Answers (first 10):', comments);
       console.log(`Using ${comments.length} out of ${answers.length} total answers`);
 
-<<<<<<< HEAD
       if (comments.length > 0) {
-        console.log('Processing comments with OpenAI...');
         // Process the comments for this question
-        const condensedArguments = await processComments(comments, questionToProcess.text?.fi || '');
+        const condensedArguments = await processComments(
+          llmProvider,
+          finnishConfig,
+          comments,
+          question.text?.fi || 'Unknown Topic'
+        );
         console.log('Condensed Arguments:', condensedArguments);
-=======
-        if (comments.length > 0) {
-          // Process the comments for this question
-          const condensedArguments = await processComments(
-            llmProvider, 
-            finnishConfig, 
-            comments, 
-            question.text?.fi || 'Unknown Topic'
-          );
-          console.log('Condensed Arguments:', condensedArguments);
->>>>>>> 2e26c949
 
         // Update question with condensed arguments
         await strapi.db.query('api::question.question').update({

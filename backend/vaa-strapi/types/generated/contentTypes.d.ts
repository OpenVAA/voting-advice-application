--- conflicted
+++ resolved
@@ -27,6 +27,8 @@
         minLength: 1;
       }>;
     createdAt: Schema.Attribute.DateTime;
+    createdBy: Schema.Attribute.Relation<'oneToOne', 'admin::user'> &
+      Schema.Attribute.Private;
     createdBy: Schema.Attribute.Relation<'oneToOne', 'admin::user'> &
       Schema.Attribute.Private;
     description: Schema.Attribute.String &
@@ -686,41 +688,6 @@
     updatedAt: Schema.Attribute.DateTime;
     updatedBy: Schema.Attribute.Relation<'oneToOne', 'admin::user'> &
       Schema.Attribute.Private;
-<<<<<<< HEAD
-=======
-  };
-}
-
-export interface ApiFactorLoadingFactorLoading
-  extends Struct.CollectionTypeSchema {
-  collectionName: 'factor_loadings';
-  info: {
-    displayName: 'Factor Loadings';
-    pluralName: 'factor-loadings';
-    singularName: 'factor-loading';
-  };
-  options: {
-    draftAndPublish: false;
-  };
-  attributes: {
-    createdAt: Schema.Attribute.DateTime;
-    createdBy: Schema.Attribute.Relation<'oneToOne', 'admin::user'> &
-      Schema.Attribute.Private;
-    election: Schema.Attribute.Relation<'oneToOne', 'api::election.election'>;
-    externalId: Schema.Attribute.String & Schema.Attribute.Private;
-    locale: Schema.Attribute.String & Schema.Attribute.Private;
-    localizations: Schema.Attribute.Relation<
-      'oneToMany',
-      'api::factor-loading.factor-loading'
-    > &
-      Schema.Attribute.Private;
-    metadata: Schema.Attribute.JSON;
-    publishedAt: Schema.Attribute.DateTime;
-    results: Schema.Attribute.JSON & Schema.Attribute.Required;
-    updatedAt: Schema.Attribute.DateTime;
-    updatedBy: Schema.Attribute.Relation<'oneToOne', 'admin::user'> &
-      Schema.Attribute.Private;
->>>>>>> 4f71cfb8
   };
 }
 

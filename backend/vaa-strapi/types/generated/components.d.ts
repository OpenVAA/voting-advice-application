import type { Schema, Struct } from '@strapi/strapi';

export interface CustomizationCandidateAppFaq extends Struct.ComponentSchema {
  collectionName: 'components_customization_candidate_app_faqs';
  info: {
    description: '';
    displayName: 'Candidate App FAQ';
  };
  attributes: {
    answer: Schema.Attribute.Text & Schema.Attribute.Required;
    locale: Schema.Attribute.String & Schema.Attribute.Required;
    question: Schema.Attribute.Text & Schema.Attribute.Required;
  };
}

export interface CustomizationTranslationOverride
  extends Struct.ComponentSchema {
  collectionName: 'components_customization_translation_overrides';
  info: {
    description: '';
    displayName: 'Translation Override';
  };
  attributes: {
    translationKey: Schema.Attribute.String & Schema.Attribute.Required;
    translations: Schema.Attribute.Component<
      'customization.translation-override-translation',
      true
    >;
  };
}

export interface CustomizationTranslationOverrideTranslation
  extends Struct.ComponentSchema {
  collectionName: 'components_customization_translation_override_translations';
  info: {
    description: '';
    displayName: 'Translation Override - Translation';
  };
  attributes: {
    locale: Schema.Attribute.String & Schema.Attribute.Required;
    translation: Schema.Attribute.Text;
  };
}

export interface SettingsAccess extends Struct.ComponentSchema {
  collectionName: 'components_settings_accesses';
  info: {
    displayName: 'Access';
  };
  attributes: {
    answersLocked: Schema.Attribute.Boolean;
    candidateApp: Schema.Attribute.Boolean;
    underMaintenance: Schema.Attribute.Boolean;
    voterApp: Schema.Attribute.Boolean;
  };
}

export interface SettingsElections extends Struct.ComponentSchema {
  collectionName: 'components_settings_elections';
  info: {
    description: '';
    displayName: 'Elections';
  };
  attributes: {
    disallowSelection: Schema.Attribute.Boolean;
    showElectionTags: Schema.Attribute.Boolean;
    startFromConstituencyGroup: Schema.Attribute.String;
  };
}

export interface SettingsEntities extends Struct.ComponentSchema {
  collectionName: 'components_settings_entities';
  info: {
    description: '';
    displayName: 'Entities';
  };
  attributes: {
    hideIfMissingAnswers: Schema.Attribute.Component<
      'settings.hide-if-missing-answers',
      false
    >;
  };
}

export interface SettingsEntityDetails extends Struct.ComponentSchema {
  collectionName: 'components_settings_entity_details';
  info: {
    description: '';
    displayName: 'Entity Details';
  };
  attributes: {
    contents: Schema.Attribute.Component<
      'settings.entity-details-contents',
      false
    > &
      Schema.Attribute.Required;
    showMissingAnswers: Schema.Attribute.Component<
      'settings.entity-details-show-missing-answers',
      false
    > &
      Schema.Attribute.Required;
    showMissingElectionSymbol: Schema.Attribute.Component<
      'settings.entity-details-show-missing-elsmbl',
      false
    > &
      Schema.Attribute.Required;
  };
}

export interface SettingsEntityDetailsContents extends Struct.ComponentSchema {
  collectionName: 'components_settings_entity_details_contents';
  info: {
    description: '';
    displayName: 'Entity Details - Contents';
  };
  attributes: {
    candidate: Schema.Attribute.JSON &
      Schema.Attribute.Required &
      Schema.Attribute.CustomField<
        'plugin::multi-select.multi-select',
        ['info', 'opinions']
      >;
    organization: Schema.Attribute.JSON &
      Schema.Attribute.Required &
      Schema.Attribute.CustomField<
        'plugin::multi-select.multi-select',
        ['candidates', 'info', 'opinions']
      >;
  };
}

export interface SettingsEntityDetailsShowMissingAnswers
  extends Struct.ComponentSchema {
  collectionName: 'components_settings_entity_details_show_missing_answers';
  info: {
    description: '';
    displayName: 'Entity Details - Show Missing Answers';
  };
  attributes: {
    candidate: Schema.Attribute.Boolean & Schema.Attribute.Required;
    organization: Schema.Attribute.Boolean & Schema.Attribute.Required;
  };
}

export interface SettingsEntityDetailsShowMissingElsmbl
  extends Struct.ComponentSchema {
  collectionName: 'components_settings_entity_details_show_missing_elsmbls';
  info: {
    description: '';
    displayName: 'Entity Details - Show Missing Election Symbol';
  };
  attributes: {
    candidate: Schema.Attribute.Boolean & Schema.Attribute.Required;
    organization: Schema.Attribute.Boolean & Schema.Attribute.Required;
  };
}

export interface SettingsHeader extends Struct.ComponentSchema {
  collectionName: 'components_settings_headers';
  info: {
    description: '';
    displayName: 'Header';
  };
  attributes: {
    showFeedback: Schema.Attribute.Boolean & Schema.Attribute.Required;
    showHelp: Schema.Attribute.Boolean & Schema.Attribute.Required;
  };
}

export interface SettingsHeaderStyle extends Struct.ComponentSchema {
  collectionName: 'components_settings_header_styles';
  info: {
    displayName: 'Header Style';
  };
  attributes: {
    dark: Schema.Attribute.Component<'settings.header-style-dark', false>;
    imgPosition: Schema.Attribute.String;
    imgSize: Schema.Attribute.String;
    light: Schema.Attribute.Component<'settings.header-style-light', false>;
  };
}

export interface SettingsHeaderStyleDark extends Struct.ComponentSchema {
  collectionName: 'components_settings_header_style_darks';
  info: {
    displayName: 'Header Style - Dark';
  };
  attributes: {
    bgColor: Schema.Attribute.String;
    overImgBgColor: Schema.Attribute.String;
  };
}

export interface SettingsHeaderStyleLight extends Struct.ComponentSchema {
  collectionName: 'components_settings_header_style_lights';
  info: {
    displayName: 'Header Style - Light';
  };
  attributes: {
    bgColor: Schema.Attribute.String;
    overImgBgColor: Schema.Attribute.String;
  };
}

export interface SettingsHideIfMissingAnswers extends Struct.ComponentSchema {
  collectionName: 'components_settings_hide_if_missing_answers';
  info: {
    description: '';
    displayName: 'hideIfMissingAnswers';
  };
  attributes: {
    candidate: Schema.Attribute.Boolean;
  };
}

export interface SettingsMatching extends Struct.ComponentSchema {
  collectionName: 'components_settings_matchings';
  info: {
    description: '';
    displayName: 'Matching';
  };
  attributes: {
    minimumAnswers: Schema.Attribute.Integer & Schema.Attribute.Required;
    organizationMatching: Schema.Attribute.Enumeration<
      ['none', 'answersOnly', 'mean', 'median']
    > &
      Schema.Attribute.Required;
  };
}

export interface SettingsNotifications extends Struct.ComponentSchema {
  collectionName: 'components_settings_notifications';
  info: {
    description: '';
    displayName: 'Notifications';
  };
  attributes: {
    candidateApp: Schema.Attribute.Component<
      'settings.notifications-notification-data',
      false
    >;
    voterApp: Schema.Attribute.Component<
      'settings.notifications-notification-data',
      false
    >;
  };
}

export interface SettingsNotificationsNotificationData
  extends Struct.ComponentSchema {
  collectionName: 'components_settings_notifications_notification_data';
  info: {
    description: '';
    displayName: 'Notifications - NotificationData';
  };
  attributes: {
    content: Schema.Attribute.JSON & Schema.Attribute.Required;
    icon: Schema.Attribute.String;
    show: Schema.Attribute.Boolean;
    title: Schema.Attribute.JSON & Schema.Attribute.Required;
  };
}

export interface SettingsQuestions extends Struct.ComponentSchema {
  collectionName: 'components_settings_questions';
  info: {
    description: '';
    displayName: 'Questions';
  };
  attributes: {
    categoryIntros: Schema.Attribute.Component<
      'settings.questions-category-intros',
      false
    >;
<<<<<<< HEAD
=======
    dynamicOrdering: Schema.Attribute.Component<
      'settings.questions-ordering',
      false
    >;
>>>>>>> 4f71cfb8
    questionsIntro: Schema.Attribute.Component<
      'settings.questions-intro',
      false
    > &
      Schema.Attribute.Required;
    showCategoryTags: Schema.Attribute.Boolean & Schema.Attribute.Required;
    showResultsLink: Schema.Attribute.Boolean;
  };
}

export interface SettingsQuestionsCategoryIntros
  extends Struct.ComponentSchema {
  collectionName: 'components_settings_questions_category_intros';
  info: {
    description: '';
    displayName: 'Questions - Category Intros';
  };
  attributes: {
    allowSkip: Schema.Attribute.Boolean;
    show: Schema.Attribute.Boolean & Schema.Attribute.Required;
  };
}

export interface SettingsQuestionsIntro extends Struct.ComponentSchema {
  collectionName: 'components_settings_questions_intros';
  info: {
    description: '';
    displayName: 'Questions - Intro';
  };
  attributes: {
    allowCategorySelection: Schema.Attribute.Boolean;
    show: Schema.Attribute.Boolean & Schema.Attribute.Required;
  };
}

export interface SettingsQuestionsOrdering extends Struct.ComponentSchema {
  collectionName: 'components_settings_questions_ordering';
  info: {
    description: '';
    displayName: 'Questions - Ordering';
  };
  attributes: {
    config: Schema.Attribute.Component<
      'settings.questions-ordering-config',
      false
    > &
      Schema.Attribute.Required;
    enabled: Schema.Attribute.Boolean;
  };
}

export interface SettingsQuestionsOrderingConfig
  extends Struct.ComponentSchema {
  collectionName: 'components_settings_questions_ordering_config';
  info: {
    description: '';
    displayName: 'Questions - Ordering Config';
  };
  attributes: {
    eliminationType: Schema.Attribute.Enumeration<['strict', 'relaxed']>;
    numSuggestions: Schema.Attribute.Integer &
      Schema.Attribute.SetMinMax<
        {
          max: 5;
          min: 1;
        },
        number
      >;
    type: Schema.Attribute.Enumeration<['factor-based', 'eliminate-choices']> &
      Schema.Attribute.Required;
  };
}

export interface SettingsResults extends Struct.ComponentSchema {
  collectionName: 'components_settings_results';
  info: {
    description: '';
    displayName: 'Results';
  };
  attributes: {
    candidateCardContents: Schema.Attribute.Component<
      'settings.results-candidate-card-contents',
      true
    > &
      Schema.Attribute.Required;
    organizationCardContents: Schema.Attribute.Component<
      'settings.results-party-card-contents',
      true
    > &
      Schema.Attribute.Required;
    sections: Schema.Attribute.JSON &
      Schema.Attribute.Required &
      Schema.Attribute.CustomField<
        'plugin::multi-select.multi-select',
        ['candidate', 'organization']
      >;
    showFeedbackPopup: Schema.Attribute.Integer;
    showSurveyPopup: Schema.Attribute.Integer;
  };
}

export interface SettingsResultsCandidateCardContents
  extends Struct.ComponentSchema {
  collectionName: 'components_settings_results_candidate_card_contents';
  info: {
    displayName: 'Results - Candidate Card Contents';
  };
  attributes: {
    content: Schema.Attribute.Enumeration<['submatches', 'question']> &
      Schema.Attribute.Required;
    question_format: Schema.Attribute.Enumeration<['default', 'tag']>;
    question_hideLabel: Schema.Attribute.Boolean;
    question_id: Schema.Attribute.String;
  };
}

export interface SettingsResultsPartyCardContents
  extends Struct.ComponentSchema {
  collectionName: 'components_settings_results_party_card_contents';
  info: {
    displayName: 'Results - Candidate Card Contents';
  };
  attributes: {
    content: Schema.Attribute.Enumeration<
      ['submatches', 'candidates', 'question']
    > &
      Schema.Attribute.Required;
    question_format: Schema.Attribute.Enumeration<['default', 'tag']>;
    question_hideLabel: Schema.Attribute.Boolean;
    question_id: Schema.Attribute.String;
  };
}

export interface SettingsSurvey extends Struct.ComponentSchema {
  collectionName: 'components_settings_surveys';
  info: {
    description: '';
    displayName: 'Survey';
  };
  attributes: {
    linkTemplate: Schema.Attribute.String & Schema.Attribute.Required;
    showIn: Schema.Attribute.JSON &
      Schema.Attribute.Required &
      Schema.Attribute.CustomField<
        'plugin::multi-select.multi-select',
        ['frontpage', 'entityDetails', 'navigation', 'resultsPopup']
      >;
  };
}

declare module '@strapi/strapi' {
  export module Public {
    export interface ComponentSchemas {
      'customization.candidate-app-faq': CustomizationCandidateAppFaq;
      'customization.translation-override': CustomizationTranslationOverride;
      'customization.translation-override-translation': CustomizationTranslationOverrideTranslation;
      'settings.access': SettingsAccess;
      'settings.elections': SettingsElections;
      'settings.entities': SettingsEntities;
      'settings.entity-details': SettingsEntityDetails;
      'settings.entity-details-contents': SettingsEntityDetailsContents;
      'settings.entity-details-show-missing-answers': SettingsEntityDetailsShowMissingAnswers;
      'settings.entity-details-show-missing-elsmbl': SettingsEntityDetailsShowMissingElsmbl;
      'settings.header': SettingsHeader;
      'settings.header-style': SettingsHeaderStyle;
      'settings.header-style-dark': SettingsHeaderStyleDark;
      'settings.header-style-light': SettingsHeaderStyleLight;
      'settings.hide-if-missing-answers': SettingsHideIfMissingAnswers;
      'settings.matching': SettingsMatching;
      'settings.notifications': SettingsNotifications;
      'settings.notifications-notification-data': SettingsNotificationsNotificationData;
      'settings.questions': SettingsQuestions;
      'settings.questions-category-intros': SettingsQuestionsCategoryIntros;
      'settings.questions-intro': SettingsQuestionsIntro;
      'settings.questions-ordering': SettingsQuestionsOrdering;
      'settings.questions-ordering-config': SettingsQuestionsOrderingConfig;
      'settings.results': SettingsResults;
      'settings.results-candidate-card-contents': SettingsResultsCandidateCardContents;
      'settings.results-party-card-contents': SettingsResultsPartyCardContents;
      'settings.survey': SettingsSurvey;
    }
  }
}<|MERGE_RESOLUTION|>--- conflicted
+++ resolved
@@ -22,6 +22,10 @@
   };
   attributes: {
     translationKey: Schema.Attribute.String & Schema.Attribute.Required;
+    translations: Schema.Attribute.Component<
+      'customization.translation-override-translation',
+      true
+    >;
     translations: Schema.Attribute.Component<
       'customization.translation-override-translation',
       true
@@ -272,13 +276,6 @@
       'settings.questions-category-intros',
       false
     >;
-<<<<<<< HEAD
-=======
-    dynamicOrdering: Schema.Attribute.Component<
-      'settings.questions-ordering',
-      false
-    >;
->>>>>>> 4f71cfb8
     questionsIntro: Schema.Attribute.Component<
       'settings.questions-intro',
       false
